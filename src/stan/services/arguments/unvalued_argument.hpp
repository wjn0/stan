--- conflicted
+++ resolved
@@ -15,18 +15,6 @@
         : _is_present(false) {}
 
       void print(interface_callbacks::writer::base_writer& w,
-<<<<<<< HEAD
-                 const int depth, const std::string& prefix) {}
-
-      void print_help(interface_callbacks::writer::base_writer& w,
-                      const int depth, const bool recurse = false) {
-        std::string indent(indent_width * depth, ' ');
-        std::string subindent(indent_width, ' ');
-
-        w(std::string(indent_width * depth, ' ') + _name);
-        w(std::string(indent_width * (depth + 1), ' ')
-          + _description);
-=======
                  const int depth,
                  const std::string& prefix) {}
 
@@ -38,7 +26,6 @@
 
         w(indent + _name);
         w(indent + subindent + _description);
->>>>>>> 2e1cf275
         w();
       }
 
