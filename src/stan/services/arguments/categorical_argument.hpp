--- conflicted
+++ resolved
@@ -28,15 +28,8 @@
           (*it)->print(w, depth + 1, prefix);
       }
 
-<<<<<<< HEAD
       void print_help(interface_callbacks::writer::base_writer& w,
                       const int depth, const bool recurse) {
-=======
-      void print_help(std::ostream* s, const int depth, const bool recurse) {
-        if (!s)
-          return;
-
->>>>>>> 19c7ee66
         std::string indent(indent_width * depth, ' ');
         std::string subindent(indent_width, ' ');
 
@@ -61,27 +54,17 @@
                  it != _subarguments.end(); ++it)
               (*it)->print_help(w, depth + 1, true);
           }
-<<<<<<< HEAD
         }
         else {
           w();
-=======
-        } else {
-          *s << std::endl;
->>>>>>> 19c7ee66
         }
       }
 
-<<<<<<< HEAD
       bool parse_args(std::vector<std::string>& args,
                       interface_callbacks::writer::base_writer& info,
                       interface_callbacks::writer::base_writer& err,
                       bool& help_flag) {
 
-=======
-      bool parse_args(std::vector<std::string>& args, std::ostream* out,
-                      std::ostream* err, bool& help_flag) {
->>>>>>> 19c7ee66
         bool good_arg = true;
         bool valid_arg = true;
 
