--- conflicted
+++ resolved
@@ -15,14 +15,6 @@
                            double lp,
                            std::vector<double>& cont_vector,
                            std::vector<int>& disc_vector,
-<<<<<<< HEAD
-                           interface_callbacks::writer::base_writer& writer) {
-        std::vector<double> values;
-        model.write_array(base_rng, cont_vector, disc_vector, values,
-                          true, true);
-        values.insert(values.begin(), lp);
-        writer(values);
-=======
                    interface_callbacks::writer::base_writer& message_writer,
                    interface_callbacks::writer::base_writer& parameter_writer) {
         std::vector<double> values;
@@ -33,7 +25,6 @@
           message_writer(ss.str());
         values.insert(values.begin(), lp);
         parameter_writer(values);
->>>>>>> 3620522f
       }
 
     }
