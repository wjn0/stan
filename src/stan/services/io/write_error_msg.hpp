--- conflicted
+++ resolved
@@ -8,28 +8,6 @@
 namespace stan {
   namespace services {
     namespace io {
-<<<<<<< HEAD
-      /**
-       * @tparam Writer An implementation of
-       *                src/stan/interface_callbacks/writer/base_writer.hpp
-       * @param writer Writer callback
-       * @param e Input exception
-       */
-      template <class Writer>
-      void write_error_msg(Writer& writer,
-                           const std::exception& e) {
-        writer();
-        writer("Informational Message: The current Metropolis "
-               "proposal is about to be rejected because of the "
-               "following issue:");
-        writer(e.what());
-        writer("If this warning occurs sporadically, such as for "
-               "highly constrained variable types like covariance "
-               "matrices, then the sampler is fine,"
-               "but if this warning occurs often then your model "
-               "may be either severely ill-conditioned or "
-               "misspecified.");
-=======
 
       /**
        * Writes a Metropolis rejection message.
@@ -50,7 +28,6 @@
         writer("but if this warning occurs often then your model"
                " may be either severely ill-conditioned or"
                " misspecified.");
->>>>>>> 1a871242
       }
 
     }
