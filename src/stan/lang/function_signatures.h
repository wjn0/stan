// included from constructor for function_signatures() in src/stan/lang/ast.hpp

std::vector<bare_expr_type> bare_types;
bare_types.push_back(int_type());
bare_types.push_back(double_type());
bare_types.push_back(vector_type());
bare_types.push_back(row_vector_type());
bare_types.push_back(matrix_type());

std::vector<bare_expr_type> vector_types;
vector_types.push_back(double_type());  // scalar
vector_types.push_back(bare_array_type(double_type(), 1));  // std vector
vector_types.push_back(vector_type());  // Eigen vector
vector_types.push_back(row_vector_type());  // Eigen row vector

std::vector<bare_expr_type> int_vector_types;
int_vector_types.push_back(int_type());  // scalar
int_vector_types.push_back(bare_array_type(int_type()));  // std vector

std::vector<bare_expr_type> primitive_types;
primitive_types.push_back(int_type());
primitive_types.push_back(double_type());

std::vector<bare_expr_type> all_vector_types;
all_vector_types.push_back(bare_expr_type(double_type()));  // scalar
all_vector_types.push_back(bare_expr_type(bare_array_type(double_type())));  // std vector
all_vector_types.push_back(bare_expr_type(vector_type()));  // Eigen vector
all_vector_types.push_back(bare_expr_type(row_vector_type()));  // Eigen row vector
all_vector_types.push_back(bare_expr_type(int_type()));  // scalar
all_vector_types.push_back(bare_expr_type(bare_array_type(int_type())));  // std vector

add("abs", bare_expr_type(int_type()), bare_expr_type(int_type()));
add("abs", bare_expr_type(double_type()), bare_expr_type(double_type()));
add_unary_vectorized("acos");
add_unary_vectorized("acosh");
for (size_t i = 0; i < bare_types.size(); ++i) {
  add("add", bare_types[i], bare_types[i], bare_types[i]);
 }
add("add", bare_expr_type(vector_type()), bare_expr_type(vector_type()), bare_expr_type(double_type()));
add("add", bare_expr_type(row_vector_type()), bare_expr_type(row_vector_type()), bare_expr_type(double_type()));
add("add", bare_expr_type(matrix_type()), bare_expr_type(matrix_type()), bare_expr_type(double_type()));
add("add", bare_expr_type(vector_type()), bare_expr_type(double_type()), bare_expr_type(vector_type()));
add("add", bare_expr_type(row_vector_type()), bare_expr_type(double_type()), bare_expr_type(row_vector_type()));
add("add", bare_expr_type(matrix_type()), bare_expr_type(double_type()), bare_expr_type(matrix_type()));
for (size_t i = 0; i < bare_types.size(); ++i) {
  add("add", bare_types[i], bare_types[i]);
 }
for (size_t i = 1; i < 8; ++i) {
  add("append_array", bare_expr_type(bare_array_type(int_type(), i)), bare_expr_type(bare_array_type(int_type(), i)), bare_expr_type(bare_array_type(int_type(), i)));
  add("append_array", bare_expr_type(bare_array_type(double_type(), i)), bare_expr_type(bare_array_type(double_type(), i)), bare_expr_type(bare_array_type(double_type(), i)));
  add("append_array", bare_expr_type(bare_array_type(vector_type(), i)), bare_expr_type(bare_array_type(vector_type(), i)), bare_expr_type(bare_array_type(vector_type(), i)));
  add("append_array", bare_expr_type(bare_array_type(row_vector_type(), i)), bare_expr_type(bare_array_type(row_vector_type(), i)), bare_expr_type(bare_array_type(row_vector_type(), i)));
  add("append_array", bare_expr_type(bare_array_type(matrix_type(), i)), bare_expr_type(bare_array_type(matrix_type(), i)), bare_expr_type(bare_array_type(matrix_type(), i)));
 }
add_unary_vectorized("asin");
add_unary_vectorized("asinh");
add_unary_vectorized("atan");
add_binary("atan2");
add_unary_vectorized("atanh");
for (size_t i = 0; i < int_vector_types.size(); ++i)
  for (size_t j = 0; j < vector_types.size(); ++j) {
    add("bernoulli_ccdf_log", bare_expr_type(double_type()), int_vector_types[i], 
	vector_types[j]);
    add("bernoulli_cdf", bare_expr_type(double_type()), int_vector_types[i], 
	vector_types[j]);
    add("bernoulli_cdf_log", bare_expr_type(double_type()), int_vector_types[i], 
	vector_types[j]);
    add("bernoulli_log", bare_expr_type(double_type()), int_vector_types[i], 
	vector_types[j]);
    add("bernoulli_lccdf", bare_expr_type(double_type()), int_vector_types[i], 
	vector_types[j]);
    add("bernoulli_lcdf", bare_expr_type(double_type()), int_vector_types[i], 
	vector_types[j]);
    add("bernoulli_lpmf", bare_expr_type(double_type()), int_vector_types[i], 
	vector_types[j]);
  }
for (const auto& t : all_vector_types) {
  add("bernoulli_rng", rng_return_type<int_type>(t), t);
 }
for (const auto& t : all_vector_types) {
  add("bernoulli_logit_rng", rng_return_type<int_type>(t), t);
 }
for (size_t i = 0; i < int_vector_types.size(); ++i)
  for (size_t j = 0; j < vector_types.size(); ++j) {
    add("bernoulli_logit_log", bare_expr_type(double_type()), int_vector_types[i], 
	vector_types[j]);
    add("bernoulli_logit_lpmf", bare_expr_type(double_type()), int_vector_types[i], 
	vector_types[j]);
  }
<<<<<<< HEAD
for (size_t i = 0; i < int_vector_types.size(); ++i)
  for (size_t j = 0; j < vector_types.size(); ++j) {
    add("bernoulli_logit_glm_lpmf",
        expr_type(double_type()),
        int_vector_types[i],
        expr_type(matrix_type()),
        vector_types[j],
        expr_type(double_type()));
    add("bernoulli_logit_glm_lpmf",
        expr_type(double_type()),
        int_vector_types[i],
        expr_type(vector_type()),
        vector_types[j],
        expr_type(double_type()));
    add("bernoulli_logit_glm_lpmf",
        expr_type(double_type()),
        int_vector_types[i],
        expr_type(row_vector_type()),
        vector_types[j],
        expr_type(double_type()));
  }
add("bessel_first_kind", expr_type(double_type()), expr_type(int_type()), expr_type(double_type()));
add("bessel_second_kind", expr_type(double_type()), expr_type(int_type()), expr_type(double_type()));
=======
add("bessel_first_kind", bare_expr_type(double_type()), bare_expr_type(int_type()), bare_expr_type(double_type()));
add("bessel_second_kind", bare_expr_type(double_type()), bare_expr_type(int_type()), bare_expr_type(double_type()));
>>>>>>> 205ff859
for (size_t i = 0; i < int_vector_types.size(); i++)
  for (size_t j = 0; j < int_vector_types.size(); j++)
    for (size_t k = 0; k < vector_types.size(); k++)
      for (size_t l = 0; l < vector_types.size(); l++) {
        add("beta_binomial_ccdf_log", bare_expr_type(double_type()),
            int_vector_types[i], int_vector_types[j],
	    vector_types[k], vector_types[l]);
        add("beta_binomial_cdf", bare_expr_type(double_type()),
            int_vector_types[i], int_vector_types[j],
	    vector_types[k], vector_types[l]);
        add("beta_binomial_cdf_log", bare_expr_type(double_type()),
            int_vector_types[i], int_vector_types[j],
	    vector_types[k], vector_types[l]);
        add("beta_binomial_log", bare_expr_type(double_type()),
            int_vector_types[i], int_vector_types[j],
	    vector_types[k], vector_types[l]);
        add("beta_binomial_lccdf", bare_expr_type(double_type()), int_vector_types[i],
	    int_vector_types[j], vector_types[k], vector_types[l]);
        add("beta_binomial_lcdf", bare_expr_type(double_type()),
            int_vector_types[i], int_vector_types[j],
	    vector_types[k], vector_types[l]);
        add("beta_binomial_lpmf", bare_expr_type(double_type()),
            int_vector_types[i], int_vector_types[j],
	    vector_types[k], vector_types[l]);
      }
for (const auto& t : int_vector_types) {
  for (const auto& u : all_vector_types) {
    for (const auto& v : all_vector_types) {
      add("beta_binomial_rng", rng_return_type<int_type>(t, u, v), t, u, v);
    }
  }
 }
for (size_t i = 0; i < vector_types.size(); ++i) {
  for (size_t j = 0; j < vector_types.size(); ++j) {
    for (size_t k = 0; k < vector_types.size(); ++k) {
      add("beta_ccdf_log", bare_expr_type(double_type()), vector_types[i],
	  vector_types[j], vector_types[k]);
      add("beta_cdf", bare_expr_type(double_type()), vector_types[i], vector_types[j],
	  vector_types[k]);
      add("beta_cdf_log", bare_expr_type(double_type()), vector_types[i],
	  vector_types[j], vector_types[k]);
      add("beta_log", bare_expr_type(double_type()), vector_types[i], vector_types[j],
	  vector_types[k]);
      add("beta_lccdf", bare_expr_type(double_type()), vector_types[i],
	  vector_types[j], vector_types[k]);
      add("beta_lcdf", bare_expr_type(double_type()), vector_types[i],
	  vector_types[j], vector_types[k]);
      add("beta_lpdf", bare_expr_type(double_type()), vector_types[i], vector_types[j],
	  vector_types[k]);
    }
  }
 }
for (const auto& t : all_vector_types) {
  for (const auto& u : all_vector_types) {
    add("beta_rng", rng_return_type<double_type>(t, u), t, u);
  }
 }
add("binary_log_loss", bare_expr_type(double_type()), bare_expr_type(int_type()), bare_expr_type(double_type()));
for (size_t i = 0; i < int_vector_types.size(); ++i) {
  for (size_t j = 0; j < int_vector_types.size(); ++j) {
    for (size_t k = 0; k < vector_types.size(); ++k) {
      add("binomial_ccdf_log", bare_expr_type(double_type()), 
          int_vector_types[i], int_vector_types[j], vector_types[k]);
      add("binomial_cdf", bare_expr_type(double_type()), 
          int_vector_types[i], int_vector_types[j], vector_types[k]);
      add("binomial_cdf_log", bare_expr_type(double_type()), 
          int_vector_types[i], int_vector_types[j], vector_types[k]);
      add("binomial_log", bare_expr_type(double_type()), 
          int_vector_types[i], int_vector_types[j], vector_types[k]);
      add("binomial_lccdf", bare_expr_type(double_type()), 
          int_vector_types[i], int_vector_types[j], vector_types[k]);
      add("binomial_lcdf", bare_expr_type(double_type()), 
          int_vector_types[i], int_vector_types[j], vector_types[k]);
      add("binomial_lpmf", bare_expr_type(double_type()), 
          int_vector_types[i], int_vector_types[j], vector_types[k]);
    }
  }
}
for (const auto& t : int_vector_types) {
  for (const auto& u : all_vector_types) {
    add("binomial_rng", rng_return_type<int_type>(t, u), t, u);
  }
 }
add_binary("binomial_coefficient_log");
for (size_t i = 0; i < int_vector_types.size(); ++i) {
  for (size_t j = 0; j < int_vector_types.size(); ++j) {
    for (size_t k = 0; k < vector_types.size(); ++k) {
      add("binomial_logit_log", bare_expr_type(double_type()), 
          int_vector_types[i], int_vector_types[j], vector_types[k]);
      add("binomial_logit_lpmf", bare_expr_type(double_type()), 
          int_vector_types[i], int_vector_types[j], vector_types[k]);
    }
  }
 }
add("block", bare_expr_type(matrix_type()), bare_expr_type(matrix_type()), bare_expr_type(int_type()), bare_expr_type(int_type()), bare_expr_type(int_type()), bare_expr_type(int_type()));
for (size_t i = 0; i < int_vector_types.size(); ++i) {
  add("categorical_log", bare_expr_type(double_type()), int_vector_types[i], bare_expr_type(vector_type()));
  add("categorical_logit_log", bare_expr_type(double_type()), int_vector_types[i],
      bare_expr_type(vector_type()));
  add("categorical_lpmf", bare_expr_type(double_type()), int_vector_types[i], bare_expr_type(vector_type()));
  add("categorical_logit_lpmf", bare_expr_type(double_type()), int_vector_types[i],
      bare_expr_type(vector_type()));
 }
add("categorical_rng", bare_expr_type(int_type()), bare_expr_type(vector_type()));
add("categorical_logit_rng", bare_expr_type(int_type()), bare_expr_type(vector_type()));
for (size_t i = 0; i < vector_types.size(); ++i) {
  for (size_t j = 0; j < vector_types.size(); ++j) {
    for (size_t k = 0; k < vector_types.size(); ++k) {
      add("cauchy_ccdf_log", bare_expr_type(double_type()), vector_types[i],
	  vector_types[j], vector_types[k]);
      add("cauchy_cdf", bare_expr_type(double_type()), vector_types[i], vector_types[j],
	  vector_types[k]);
      add("cauchy_cdf_log", bare_expr_type(double_type()), vector_types[i],
	  vector_types[j], vector_types[k]);
      add("cauchy_log", bare_expr_type(double_type()), vector_types[i], vector_types[j],
	  vector_types[k]);
      add("cauchy_lccdf", bare_expr_type(double_type()), vector_types[i],
	  vector_types[j], vector_types[k]);
      add("cauchy_lcdf", bare_expr_type(double_type()), vector_types[i],
	  vector_types[j], vector_types[k]);
      add("cauchy_lpdf", bare_expr_type(double_type()), vector_types[i], vector_types[j],
	  vector_types[k]);
    }
  }
 }
for (const auto& t : all_vector_types) {
  for (const auto& u : all_vector_types) {
    add("cauchy_rng", rng_return_type<double_type>(t, u), t, u);
  }
 }
add("append_col", bare_expr_type(matrix_type()), bare_expr_type(matrix_type()), bare_expr_type(matrix_type()));
add("append_col", bare_expr_type(matrix_type()), bare_expr_type(vector_type()), bare_expr_type(matrix_type()));
add("append_col", bare_expr_type(matrix_type()), bare_expr_type(matrix_type()), bare_expr_type(vector_type()));
add("append_col", bare_expr_type(matrix_type()), bare_expr_type(vector_type()), bare_expr_type(vector_type()));
add("append_col", bare_expr_type(row_vector_type()), bare_expr_type(row_vector_type()), bare_expr_type(row_vector_type()));
add("append_col", bare_expr_type(row_vector_type()), bare_expr_type(double_type()), bare_expr_type(row_vector_type()));
add("append_col", bare_expr_type(row_vector_type()), bare_expr_type(row_vector_type()), bare_expr_type(double_type()));
add_unary_vectorized("cbrt");
add_unary_vectorized("ceil");
for (size_t i = 0; i < vector_types.size(); ++i) {
  for (size_t j = 0; j < vector_types.size(); ++j) {
    add("chi_square_ccdf_log", bare_expr_type(double_type()), vector_types[i],
        vector_types[j]);
    add("chi_square_cdf", bare_expr_type(double_type()), vector_types[i],
        vector_types[j]);
    add("chi_square_cdf_log", bare_expr_type(double_type()), vector_types[i],
        vector_types[j]);
    add("chi_square_log", bare_expr_type(double_type()), vector_types[i],
        vector_types[j]);
    add("chi_square_lccdf", bare_expr_type(double_type()), vector_types[i],
        vector_types[j]);
    add("chi_square_lcdf", bare_expr_type(double_type()), vector_types[i],
        vector_types[j]);
    add("chi_square_lpdf", bare_expr_type(double_type()), vector_types[i],
        vector_types[j]);
  }
 }
for (const auto& t : all_vector_types) {
  add("chi_square_rng", rng_return_type<double_type>(t), t);
 }
add("cholesky_decompose", bare_expr_type(matrix_type()), bare_expr_type(matrix_type()));
add("choose", bare_expr_type(int_type()), bare_expr_type(int_type()), bare_expr_type(int_type()));
add("col", bare_expr_type(vector_type()), bare_expr_type(matrix_type()), bare_expr_type(int_type()));
add("cols", bare_expr_type(int_type()), bare_expr_type(vector_type()));
add("cols", bare_expr_type(int_type()), bare_expr_type(row_vector_type()));
add("cols", bare_expr_type(int_type()), bare_expr_type(matrix_type()));
add("columns_dot_product", bare_expr_type(row_vector_type()), bare_expr_type(vector_type()), bare_expr_type(vector_type()));
add("columns_dot_product", bare_expr_type(row_vector_type()), bare_expr_type(row_vector_type()), bare_expr_type(row_vector_type()));
add("columns_dot_product", bare_expr_type(row_vector_type()), bare_expr_type(matrix_type()), bare_expr_type(matrix_type()));
add("columns_dot_self", bare_expr_type(row_vector_type()), bare_expr_type(vector_type()));
add("columns_dot_self", bare_expr_type(row_vector_type()), bare_expr_type(row_vector_type()));
add("columns_dot_self", bare_expr_type(row_vector_type()), bare_expr_type(matrix_type()));
add_unary_vectorized("cos");
add_unary_vectorized("cosh");
add("cov_exp_quad", bare_expr_type(matrix_type()), bare_expr_type(bare_array_type(double_type(), 1)), bare_expr_type(double_type()), bare_expr_type(double_type()));
add("cov_exp_quad", bare_expr_type(matrix_type()), bare_expr_type(bare_array_type(vector_type(), 1)), bare_expr_type(double_type()), bare_expr_type(double_type()));
add("cov_exp_quad", bare_expr_type(matrix_type()), bare_expr_type(bare_array_type(row_vector_type(), 1)), bare_expr_type(double_type()), bare_expr_type(double_type()));
add("cov_exp_quad", bare_expr_type(matrix_type()),
    bare_expr_type(bare_array_type(double_type(), 1)), bare_expr_type(bare_array_type(double_type(), 1)),bare_expr_type(double_type()), bare_expr_type(double_type()));
add("cov_exp_quad", bare_expr_type(matrix_type()), bare_expr_type(bare_array_type(vector_type(), 1)), bare_expr_type(bare_array_type(vector_type(), 1)), bare_expr_type(double_type()), bare_expr_type(double_type()));
add("cov_exp_quad", bare_expr_type(matrix_type()), bare_expr_type(bare_array_type(row_vector_type(), 1)), bare_expr_type(bare_array_type(row_vector_type(), 1)), bare_expr_type(double_type()), bare_expr_type(double_type()));
add("crossprod", bare_expr_type(matrix_type()), bare_expr_type(matrix_type()));
add("csr_matrix_times_vector", bare_expr_type(vector_type()), bare_expr_type(int_type()), bare_expr_type(int_type()),
    bare_expr_type(vector_type()), bare_expr_type(bare_array_type(int_type(), 1)), bare_expr_type(bare_array_type(int_type(), 1)), bare_expr_type(vector_type()));
add("csr_to_dense_matrix", bare_expr_type(matrix_type()), bare_expr_type(int_type()), bare_expr_type(int_type()),
    bare_expr_type(vector_type()), bare_expr_type(bare_array_type(int_type(), 1)), bare_expr_type(bare_array_type(int_type(), 1)));
add("csr_extract_w", bare_expr_type(vector_type()), bare_expr_type(matrix_type()));
add("csr_extract_v", bare_expr_type(bare_array_type(int_type(), 1)), bare_expr_type(matrix_type()));
add("csr_extract_u", bare_expr_type(bare_array_type(int_type(), 1)), bare_expr_type(matrix_type()));
add("cumulative_sum", bare_expr_type(bare_array_type(double_type(), 1)),
    bare_expr_type(bare_array_type(double_type(), 1)));
add("cumulative_sum", bare_expr_type(vector_type()), bare_expr_type(vector_type()));
add("cumulative_sum", bare_expr_type(row_vector_type()), bare_expr_type(row_vector_type()));
add("determinant", bare_expr_type(double_type()), bare_expr_type(matrix_type()));
add("diag_matrix", bare_expr_type(matrix_type()), bare_expr_type(vector_type()));
add("diag_post_multiply", bare_expr_type(matrix_type()), bare_expr_type(matrix_type()), bare_expr_type(vector_type()));
add("diag_post_multiply", bare_expr_type(matrix_type()), bare_expr_type(matrix_type()), bare_expr_type(row_vector_type()));
add("diag_pre_multiply", bare_expr_type(matrix_type()), bare_expr_type(vector_type()), bare_expr_type(matrix_type()));
add("diag_pre_multiply", bare_expr_type(matrix_type()), bare_expr_type(row_vector_type()), bare_expr_type(matrix_type()));
add("diagonal", bare_expr_type(vector_type()), bare_expr_type(matrix_type()));
add_unary_vectorized("digamma");

add("dims", bare_expr_type(bare_array_type(int_type(), 1)), bare_expr_type(int_type()));
add("dims", bare_expr_type(bare_array_type(int_type(), 1)), bare_expr_type(double_type()));
add("dims", bare_expr_type(bare_array_type(int_type(), 1)), bare_expr_type(vector_type()));
add("dims", bare_expr_type(bare_array_type(int_type(), 1)), bare_expr_type(row_vector_type()));
add("dims", bare_expr_type(bare_array_type(int_type(), 1)), bare_expr_type(matrix_type()));

for (size_t i = 0; i < 8; ++i) {
  add("dims", bare_expr_type(bare_array_type(int_type(), 1)), bare_expr_type(bare_array_type(int_type(), i + 1)));
  add("dims", bare_expr_type(bare_array_type(int_type(), 1)), bare_expr_type(bare_array_type(double_type(), i + 1)));
  add("dims", bare_expr_type(bare_array_type(int_type(), 1)), bare_expr_type(bare_array_type(vector_type(), i + 1)));
  add("dims", bare_expr_type(bare_array_type(int_type(), 1)), bare_expr_type(bare_array_type(row_vector_type(), i + 1)));
  add("dims", bare_expr_type(bare_array_type(int_type(), 1)), bare_expr_type(bare_array_type(matrix_type(), i + 1)));
 }

add("dirichlet_log", bare_expr_type(double_type()), bare_expr_type(vector_type()), bare_expr_type(vector_type()));
add("dirichlet_lpdf", bare_expr_type(double_type()), bare_expr_type(vector_type()), bare_expr_type(vector_type()));
add("dirichlet_rng", bare_expr_type(vector_type()), bare_expr_type(vector_type()));
add("distance", bare_expr_type(double_type()), bare_expr_type(vector_type()), bare_expr_type(vector_type()));
add("distance", bare_expr_type(double_type()), bare_expr_type(row_vector_type()), bare_expr_type(row_vector_type()));
add("distance", bare_expr_type(double_type()), bare_expr_type(vector_type()), bare_expr_type(row_vector_type()));
add("distance", bare_expr_type(double_type()), bare_expr_type(row_vector_type()), bare_expr_type(vector_type()));
add("divide", bare_expr_type(int_type()), bare_expr_type(int_type()), bare_expr_type(int_type()));
add("divide", bare_expr_type(double_type()), bare_expr_type(double_type()), bare_expr_type(double_type()));
add("divide", bare_expr_type(vector_type()), bare_expr_type(vector_type()), bare_expr_type(double_type()));
add("divide", bare_expr_type(row_vector_type()), bare_expr_type(row_vector_type()), bare_expr_type(double_type()));
add("divide", bare_expr_type(matrix_type()), bare_expr_type(matrix_type()), bare_expr_type(double_type()));
add("dot_product", bare_expr_type(double_type()), bare_expr_type(vector_type()), bare_expr_type(vector_type()));
add("dot_product", bare_expr_type(double_type()), bare_expr_type(row_vector_type()), bare_expr_type(row_vector_type()));
add("dot_product", bare_expr_type(double_type()), bare_expr_type(vector_type()), bare_expr_type(row_vector_type()));
add("dot_product", bare_expr_type(double_type()), bare_expr_type(row_vector_type()), bare_expr_type(vector_type()));
add("dot_product", bare_expr_type(double_type()), bare_expr_type(bare_array_type(double_type(), 1)),
    bare_expr_type(bare_array_type(double_type(), 1)));
add("dot_self", bare_expr_type(double_type()), bare_expr_type(vector_type()));
add("dot_self", bare_expr_type(double_type()), bare_expr_type(row_vector_type()));
for (size_t i = 0; i < vector_types.size(); ++i) {
  for (size_t j = 0; j < vector_types.size(); ++j) {
    for (size_t k = 0; k < vector_types.size(); ++k) {
      add("double_exponential_ccdf_log", bare_expr_type(double_type()), vector_types[i],
	  vector_types[j], vector_types[k]);
      add("double_exponential_cdf", bare_expr_type(double_type()), vector_types[i],
	  vector_types[j], vector_types[k]);
      add("double_exponential_cdf_log", bare_expr_type(double_type()), vector_types[i],
	  vector_types[j], vector_types[k]);
      add("double_exponential_log", bare_expr_type(double_type()), vector_types[i],
	  vector_types[j], vector_types[k]);
      add("double_exponential_lccdf", bare_expr_type(double_type()), vector_types[i],
	  vector_types[j], vector_types[k]);
      add("double_exponential_lcdf", bare_expr_type(double_type()), vector_types[i],
	  vector_types[j], vector_types[k]);
      add("double_exponential_lpdf", bare_expr_type(double_type()), vector_types[i],
	  vector_types[j], vector_types[k]);
    }
  }
 }
for (const auto& t : all_vector_types) {
  for (const auto& u : all_vector_types) {
    add("double_exponential_rng", rng_return_type<double_type>(t, u), t, u);
  }
 }
add_nullary("e");
add("eigenvalues_sym", bare_expr_type(vector_type()), bare_expr_type(matrix_type()));
add("eigenvectors_sym", bare_expr_type(matrix_type()), bare_expr_type(matrix_type()));
add("qr_Q", bare_expr_type(matrix_type()), bare_expr_type(matrix_type()));
add("qr_R", bare_expr_type(matrix_type()), bare_expr_type(matrix_type()));
add("qr_thin_Q", bare_expr_type(matrix_type()), bare_expr_type(matrix_type()));
add("qr_thin_R", bare_expr_type(matrix_type()), bare_expr_type(matrix_type()));
add("elt_divide", bare_expr_type(vector_type()), bare_expr_type(vector_type()), bare_expr_type(vector_type()));
add("elt_divide", bare_expr_type(row_vector_type()), bare_expr_type(row_vector_type()), bare_expr_type(row_vector_type()));
add("elt_divide", bare_expr_type(matrix_type()), bare_expr_type(matrix_type()), bare_expr_type(matrix_type()));
add("elt_divide", bare_expr_type(vector_type()), bare_expr_type(vector_type()), bare_expr_type(double_type()));
add("elt_divide", bare_expr_type(row_vector_type()), bare_expr_type(row_vector_type()), bare_expr_type(double_type()));
add("elt_divide", bare_expr_type(matrix_type()), bare_expr_type(matrix_type()), bare_expr_type(double_type()));
add("elt_divide", bare_expr_type(vector_type()), bare_expr_type(double_type()), bare_expr_type(vector_type()));
add("elt_divide", bare_expr_type(row_vector_type()), bare_expr_type(double_type()), bare_expr_type(row_vector_type()));
add("elt_divide", bare_expr_type(matrix_type()), bare_expr_type(double_type()), bare_expr_type(matrix_type()));
add("elt_multiply", bare_expr_type(vector_type()), bare_expr_type(vector_type()), bare_expr_type(vector_type()));
add("elt_multiply", bare_expr_type(row_vector_type()), bare_expr_type(row_vector_type()), bare_expr_type(row_vector_type()));
add("elt_multiply", bare_expr_type(matrix_type()), bare_expr_type(matrix_type()), bare_expr_type(matrix_type()));
add_unary_vectorized("erf");
add_unary_vectorized("erfc");
add_unary_vectorized("exp");
add_unary_vectorized("exp2");
for (size_t i = 0; i < vector_types.size(); ++i) {
  for (size_t j = 0; j < vector_types.size(); ++j) {
    for (size_t k = 0; k < vector_types.size(); ++k) {
      for (size_t l = 0; l < vector_types.size(); ++l) {
        add("exp_mod_normal_ccdf_log", bare_expr_type(double_type()), vector_types[i],
	    vector_types[j], vector_types[k], vector_types[l]);
        add("exp_mod_normal_cdf", bare_expr_type(double_type()), vector_types[i],
	    vector_types[j], vector_types[k], vector_types[l]);
        add("exp_mod_normal_cdf_log", bare_expr_type(double_type()), vector_types[i],
	    vector_types[j], vector_types[k], vector_types[l]);
        add("exp_mod_normal_log", bare_expr_type(double_type()), vector_types[i],
	    vector_types[j], vector_types[k], vector_types[l]);
        add("exp_mod_normal_lccdf", bare_expr_type(double_type()), vector_types[i],
	    vector_types[j], vector_types[k], vector_types[l]);
        add("exp_mod_normal_lcdf", bare_expr_type(double_type()), vector_types[i],
	    vector_types[j], vector_types[k], vector_types[l]);
        add("exp_mod_normal_lpdf", bare_expr_type(double_type()), vector_types[i],
	    vector_types[j], vector_types[k], vector_types[l]);
      }
    }
  }
 }
for (const auto& t : all_vector_types) {
  for (const auto& u : all_vector_types) {
    for (const auto& v : all_vector_types) {
      add("exp_mod_normal_rng", rng_return_type<double_type>(t, u, v), t, u, v);
    }
  }
 }
add_unary_vectorized("expm1");
for (size_t i = 0; i < vector_types.size(); ++i) {
  for (size_t j = 0; j < vector_types.size(); ++j) {
    add("exponential_ccdf_log", bare_expr_type(double_type()), vector_types[i], vector_types[j]);
    add("exponential_cdf", bare_expr_type(double_type()), vector_types[i], vector_types[j]);
    add("exponential_cdf_log", bare_expr_type(double_type()), vector_types[i], vector_types[j]);
    add("exponential_log", bare_expr_type(double_type()), vector_types[i], vector_types[j]);
    add("exponential_lccdf", bare_expr_type(double_type()), vector_types[i], vector_types[j]);
    add("exponential_lcdf", bare_expr_type(double_type()), vector_types[i], vector_types[j]);
    add("exponential_lpdf", bare_expr_type(double_type()), vector_types[i], vector_types[j]);
  }
 }
for (const auto& t : all_vector_types) {
  add("exponential_rng", rng_return_type<double_type>(t), t);
 }
add_unary_vectorized("fabs");
add("falling_factorial", bare_expr_type(double_type()), bare_expr_type(double_type()), bare_expr_type(int_type()));
add("falling_factorial", bare_expr_type(int_type()), bare_expr_type(int_type()), bare_expr_type(int_type()));
add_binary("fdim");
add_unary_vectorized("floor");
add_ternary("fma");
add_binary("fmax");
add_binary("fmin");
add_binary("fmod");
for (size_t i = 0; i < vector_types.size(); ++i) {
  for (size_t j = 0; j < vector_types.size(); ++j) {
    for (size_t k = 0; k < vector_types.size(); ++k) {
      add("frechet_ccdf_log", bare_expr_type(double_type()), vector_types[i],
          vector_types[j], vector_types[k]);
      add("frechet_cdf", bare_expr_type(double_type()), vector_types[i],
          vector_types[j], vector_types[k]);
      add("frechet_cdf_log", bare_expr_type(double_type()), vector_types[i],
          vector_types[j], vector_types[k]);
      add("frechet_log", bare_expr_type(double_type()), vector_types[i],
          vector_types[j], vector_types[k]);
      add("frechet_lccdf", bare_expr_type(double_type()), vector_types[i],
          vector_types[j], vector_types[k]);
      add("frechet_lcdf", bare_expr_type(double_type()), vector_types[i],
          vector_types[j], vector_types[k]);
      add("frechet_lpdf", bare_expr_type(double_type()), vector_types[i],
          vector_types[j], vector_types[k]);
    }
  }
 }
for (const auto& t : all_vector_types) {
  for (const auto& u : all_vector_types) {
    add("frechet_rng", rng_return_type<double_type>(t, u), t, u);
  }
 }
for (size_t i = 0; i < vector_types.size(); ++i) {
  for (size_t j = 0; j < vector_types.size(); ++j) {
    for (size_t k = 0; k < vector_types.size(); ++k) {
      add("gamma_ccdf_log", bare_expr_type(double_type()), vector_types[i],
	  vector_types[j], vector_types[k]);
      add("gamma_cdf", bare_expr_type(double_type()), vector_types[i], vector_types[j],
	  vector_types[k]);
      add("gamma_cdf_log", bare_expr_type(double_type()), vector_types[i],
	  vector_types[j], vector_types[k]);
      add("gamma_log", bare_expr_type(double_type()), vector_types[i], vector_types[j],
	  vector_types[k]);
      add("gamma_lccdf", bare_expr_type(double_type()), vector_types[i],
	  vector_types[j], vector_types[k]);
      add("gamma_lcdf", bare_expr_type(double_type()), vector_types[i],
	  vector_types[j], vector_types[k]);
      add("gamma_lpdf", bare_expr_type(double_type()), vector_types[i], vector_types[j],
	  vector_types[k]);
    }
  }
 }
add_binary("gamma_p");
add_binary("gamma_q");
for (const auto& t : all_vector_types) {
  for (const auto& u : all_vector_types) {
    add("gamma_rng", rng_return_type<double_type>(t, u), t, u);
  }
 }
add("gaussian_dlm_obs_log", bare_expr_type(double_type()), bare_expr_type(matrix_type()), bare_expr_type(matrix_type()), bare_expr_type(matrix_type()),
    bare_expr_type(matrix_type()), bare_expr_type(matrix_type()), bare_expr_type(vector_type()), bare_expr_type(matrix_type()));
add("gaussian_dlm_obs_log", bare_expr_type(double_type()), bare_expr_type(matrix_type()), bare_expr_type(matrix_type()), bare_expr_type(matrix_type()),
    bare_expr_type(vector_type()), bare_expr_type(matrix_type()), bare_expr_type(vector_type()), bare_expr_type(matrix_type()));
add("gaussian_dlm_obs_lpdf", bare_expr_type(double_type()), bare_expr_type(matrix_type()), bare_expr_type(matrix_type()), bare_expr_type(matrix_type()),
    bare_expr_type(matrix_type()), bare_expr_type(matrix_type()), bare_expr_type(vector_type()), bare_expr_type(matrix_type()));
add("gaussian_dlm_obs_lpdf", bare_expr_type(double_type()), bare_expr_type(matrix_type()), bare_expr_type(matrix_type()), bare_expr_type(matrix_type()),
    bare_expr_type(vector_type()), bare_expr_type(matrix_type()), bare_expr_type(vector_type()), bare_expr_type(matrix_type()));
add_nullary("get_lp");  // special handling in term_grammar_def
for (size_t i = 0; i < vector_types.size(); ++i) {
  for (size_t j = 0; j < vector_types.size(); ++j) {
    for (size_t k = 0; k < vector_types.size(); ++k) {
      add("gumbel_ccdf_log", bare_expr_type(double_type()), vector_types[i],
	  vector_types[j], vector_types[k]);
      add("gumbel_cdf", bare_expr_type(double_type()), vector_types[i], vector_types[j],
	  vector_types[k]);
      add("gumbel_cdf_log", bare_expr_type(double_type()), vector_types[i],
	  vector_types[j], vector_types[k]);
      add("gumbel_log", bare_expr_type(double_type()), vector_types[i], vector_types[j],
	  vector_types[k]);
      add("gumbel_lccdf", bare_expr_type(double_type()), vector_types[i],
	  vector_types[j], vector_types[k]);
      add("gumbel_lcdf", bare_expr_type(double_type()), vector_types[i],
	  vector_types[j], vector_types[k]);
      add("gumbel_lpdf", bare_expr_type(double_type()), vector_types[i], vector_types[j],
	  vector_types[k]);
    }
  }
 }
for (const auto& t : all_vector_types) {
  for (const auto& u : all_vector_types) {
    add("gumbel_rng", rng_return_type<double_type>(t, u), t, u);
  }
 }
add("head", bare_expr_type(row_vector_type()), bare_expr_type(row_vector_type()), bare_expr_type(int_type()));
add("head", bare_expr_type(vector_type()), bare_expr_type(vector_type()), bare_expr_type(int_type()));
for (size_t i = 0; i < bare_types.size(); ++i) {
  add("head", bare_expr_type(bare_array_type(bare_types[i], 1)),
      bare_expr_type(bare_array_type(bare_types[i], 1)), bare_expr_type(int_type()));
  add("head", bare_expr_type(bare_array_type(bare_types[i], 2)),
      bare_expr_type(bare_array_type(bare_types[i], 2)), bare_expr_type(int_type()));
  add("head", bare_expr_type(bare_array_type(bare_types[i], 3)),
      bare_expr_type(bare_array_type(bare_types[i], 3)), bare_expr_type(int_type()));
 }
add("hypergeometric_log", bare_expr_type(double_type()), bare_expr_type(int_type()), bare_expr_type(int_type()), bare_expr_type(int_type()), bare_expr_type(int_type()));
add("hypergeometric_lpmf", bare_expr_type(double_type()), bare_expr_type(int_type()), bare_expr_type(int_type()), bare_expr_type(int_type()), bare_expr_type(int_type()));
add("hypergeometric_rng", bare_expr_type(int_type()), bare_expr_type(int_type()), bare_expr_type(int_type()), bare_expr_type(int_type()));
add_binary("hypot");
add("if_else", bare_expr_type(double_type()), bare_expr_type(int_type()), bare_expr_type(double_type()), bare_expr_type(double_type()));
add("inc_beta", bare_expr_type(double_type()), bare_expr_type(double_type()), bare_expr_type(double_type()), bare_expr_type(double_type()));
add("int_step", bare_expr_type(int_type()), bare_expr_type(double_type()));
add("int_step", bare_expr_type(int_type()), bare_expr_type(int_type()));
add_unary_vectorized("inv");
for (size_t i = 0; i < vector_types.size(); ++i) {
  for (size_t j = 0; j < vector_types.size(); ++j) {
    add("inv_chi_square_ccdf_log", bare_expr_type(double_type()), vector_types[i], vector_types[j]);
    add("inv_chi_square_cdf", bare_expr_type(double_type()), vector_types[i], vector_types[j]);
    add("inv_chi_square_cdf_log", bare_expr_type(double_type()), vector_types[i], vector_types[j]);
    add("inv_chi_square_log", bare_expr_type(double_type()), vector_types[i], vector_types[j]);
    add("inv_chi_square_lccdf", bare_expr_type(double_type()), vector_types[i], vector_types[j]);
    add("inv_chi_square_lcdf", bare_expr_type(double_type()), vector_types[i], vector_types[j]);
    add("inv_chi_square_lpdf", bare_expr_type(double_type()), vector_types[i], vector_types[j]);
  }
 }
for (const auto& t : all_vector_types) {
  add("inv_chi_square_rng", rng_return_type<double_type>(t), t);
 }
add_unary_vectorized("inv_cloglog");
for (size_t i = 0; i < vector_types.size(); ++i) {
  for (size_t j = 0; j < vector_types.size(); ++j) {
    for (size_t k = 0; k < vector_types.size(); ++k) {
      add("inv_gamma_ccdf_log", bare_expr_type(double_type()), vector_types[i],
	  vector_types[j], vector_types[k]);
      add("inv_gamma_cdf", bare_expr_type(double_type()), vector_types[i],
	  vector_types[j], vector_types[k]);
      add("inv_gamma_cdf_log", bare_expr_type(double_type()), vector_types[i],
	  vector_types[j], vector_types[k]);
      add("inv_gamma_log", bare_expr_type(double_type()), vector_types[i],
	  vector_types[j], vector_types[k]);
      add("inv_gamma_lccdf", bare_expr_type(double_type()), vector_types[i],
	  vector_types[j], vector_types[k]);
      add("inv_gamma_lcdf", bare_expr_type(double_type()), vector_types[i],
	  vector_types[j], vector_types[k]);
      add("inv_gamma_lpdf", bare_expr_type(double_type()), vector_types[i],
	  vector_types[j], vector_types[k]);
    }
  }
 }
for (const auto& t : all_vector_types) {
  for (const auto& u : all_vector_types) {
    add("inv_gamma_rng", rng_return_type<double_type>(t, u), t, u);
  }
 }
add_unary_vectorized("inv_logit");
add_unary_vectorized("inv_Phi");
add_unary_vectorized("inv_sqrt");
add_unary_vectorized("inv_square");
add("inv_wishart_log", bare_expr_type(double_type()), bare_expr_type(matrix_type()), bare_expr_type(double_type()), bare_expr_type(matrix_type()));
add("inv_wishart_lpdf", bare_expr_type(double_type()), bare_expr_type(matrix_type()), bare_expr_type(double_type()), bare_expr_type(matrix_type()));
add("inv_wishart_rng", bare_expr_type(matrix_type()), bare_expr_type(double_type()), bare_expr_type(matrix_type()));
add("inverse", bare_expr_type(matrix_type()), bare_expr_type(matrix_type()));
add("inverse_spd", bare_expr_type(matrix_type()), bare_expr_type(matrix_type()));
add("is_inf", bare_expr_type(int_type()), bare_expr_type(double_type()));
add("is_nan", bare_expr_type(int_type()), bare_expr_type(double_type()));
add_binary("lbeta");
add_binary("lchoose");
add_unary_vectorized("lgamma");
add("lkj_corr_cholesky_log", bare_expr_type(double_type()), bare_expr_type(matrix_type()), bare_expr_type(double_type()));
add("lkj_corr_cholesky_lpdf", bare_expr_type(double_type()), bare_expr_type(matrix_type()), bare_expr_type(double_type()));
add("lkj_corr_cholesky_rng", bare_expr_type(matrix_type()), bare_expr_type(int_type()), bare_expr_type(double_type()));
add("lkj_corr_log", bare_expr_type(double_type()), bare_expr_type(matrix_type()), bare_expr_type(double_type()));
add("lkj_corr_lpdf", bare_expr_type(double_type()), bare_expr_type(matrix_type()), bare_expr_type(double_type()));
add("lkj_corr_rng", bare_expr_type(matrix_type()), bare_expr_type(int_type()), bare_expr_type(double_type()));
add("lkj_cov_log", bare_expr_type(double_type()), bare_expr_type(matrix_type()), bare_expr_type(vector_type()), bare_expr_type(vector_type()), bare_expr_type(double_type()));
add("lmgamma", bare_expr_type(double_type()), bare_expr_type(int_type()), bare_expr_type(double_type()));
add_binary("lmultiply");
add_unary_vectorized("log");
add_nullary("log10");
add_unary_vectorized("log10");
add_unary_vectorized("log1m");
add_unary_vectorized("log1m_exp");
add_unary_vectorized("log1m_inv_logit");
add_unary_vectorized("log1p");
add_unary_vectorized("log1p_exp");
add_nullary("log2");
add_unary_vectorized("log2");
add("log_determinant", bare_expr_type(double_type()), bare_expr_type(matrix_type()));
add_binary("log_diff_exp");
add_binary("log_falling_factorial");
add_ternary("log_mix");    // adds fn over double, double, double
for (size_t i = 1; i < vector_types.size(); ++i) {
  for (size_t j = 1; j < vector_types.size(); ++j) {
    add("log_mix", bare_expr_type(double_type()), bare_expr_type(vector_types[i]), bare_expr_type(vector_types[j]));
  }
  add("log_mix", bare_expr_type(double_type()), bare_expr_type(vector_types[i]), bare_expr_type(bare_array_type(vector_type(), 1)));
  add("log_mix", bare_expr_type(double_type()), bare_expr_type(vector_types[i]), bare_expr_type(bare_array_type(row_vector_type(), 1)));
 }
add_binary("log_rising_factorial");
add_unary_vectorized("log_inv_logit");
add("log_softmax", bare_expr_type(vector_type()), bare_expr_type(vector_type()));
add("log_sum_exp", bare_expr_type(double_type()), bare_expr_type(bare_array_type(double_type(), 1)));
add("log_sum_exp", bare_expr_type(double_type()), bare_expr_type(vector_type()));
add("log_sum_exp", bare_expr_type(double_type()), bare_expr_type(row_vector_type()));
add("log_sum_exp", bare_expr_type(double_type()), bare_expr_type(matrix_type()));
add_binary("log_sum_exp");
for (size_t i = 0; i < primitive_types.size(); ++i) {
  add("logical_negation", bare_expr_type(int_type()), primitive_types[i]);
  for (size_t j = 0; j < primitive_types.size(); ++j) {
    add("logical_or", bare_expr_type(int_type()), primitive_types[i],
	primitive_types[j]);
    add("logical_and", bare_expr_type(int_type()), primitive_types[i],
	primitive_types[j]);
    add("logical_eq", bare_expr_type(int_type()), primitive_types[i],
	primitive_types[j]);
    add("logical_neq", bare_expr_type(int_type()), primitive_types[i],
	primitive_types[j]);
    add("logical_lt", bare_expr_type(int_type()), primitive_types[i],
	primitive_types[j]);
    add("logical_lte", bare_expr_type(int_type()), primitive_types[i],
	primitive_types[j]);
    add("logical_gt", bare_expr_type(int_type()), primitive_types[i],
	primitive_types[j]);
    add("logical_gte", bare_expr_type(int_type()), primitive_types[i],
	primitive_types[j]);
  }
 }
for (size_t i = 0; i < vector_types.size(); ++i) {
  for (size_t j = 0; j < vector_types.size(); ++j) {
    for (size_t k = 0; k < vector_types.size(); ++k) {
      add("logistic_ccdf_log", bare_expr_type(double_type()), vector_types[i],
	  vector_types[j], vector_types[k]);
      add("logistic_cdf", bare_expr_type(double_type()), vector_types[i],
	  vector_types[j], vector_types[k]);
      add("logistic_cdf_log", bare_expr_type(double_type()), vector_types[i],
	  vector_types[j], vector_types[k]);
      add("logistic_log", bare_expr_type(double_type()), vector_types[i],
	  vector_types[j], vector_types[k]);
      add("logistic_lccdf", bare_expr_type(double_type()), vector_types[i],
	  vector_types[j], vector_types[k]);
      add("logistic_lcdf", bare_expr_type(double_type()), vector_types[i],
	  vector_types[j], vector_types[k]);
      add("logistic_lpdf", bare_expr_type(double_type()), vector_types[i],
	  vector_types[j], vector_types[k]);
    }
  }
 }
for (const auto& t : all_vector_types) {
  for (const auto& u : all_vector_types) {
    add("logistic_rng", rng_return_type<double_type>(t, u), t, u);
  }
 }
add_unary_vectorized("logit");
for (size_t i = 0; i < vector_types.size(); ++i) {
  for (size_t j = 0; j < vector_types.size(); ++j) {
    for (size_t k = 0; k < vector_types.size(); ++k) {
      add("lognormal_ccdf_log", bare_expr_type(double_type()), vector_types[i],
	  vector_types[j], vector_types[k]);
      add("lognormal_cdf", bare_expr_type(double_type()), vector_types[i],
	  vector_types[j], vector_types[k]);
      add("lognormal_cdf_log", bare_expr_type(double_type()), vector_types[i],
	  vector_types[j], vector_types[k]);
      add("lognormal_log", bare_expr_type(double_type()), vector_types[i],
	  vector_types[j], vector_types[k]);
      add("lognormal_lccdf", bare_expr_type(double_type()), vector_types[i],
	  vector_types[j], vector_types[k]);
      add("lognormal_lcdf", bare_expr_type(double_type()), vector_types[i],
	  vector_types[j], vector_types[k]);
      add("lognormal_lpdf", bare_expr_type(double_type()), vector_types[i],
	  vector_types[j], vector_types[k]);
    }
  }
 }
for (const auto& t : all_vector_types) {
  for (const auto& u : all_vector_types) {
    add("lognormal_rng", rng_return_type<double_type>(t, u), t, u);
  }
 }
add_nullary("machine_precision");
add("matrix_exp", bare_expr_type(matrix_type()), bare_expr_type(matrix_type()));
add("matrix_exp_multiply", bare_expr_type(matrix_type()), bare_expr_type(matrix_type()), bare_expr_type(matrix_type()));
add("max", bare_expr_type(int_type()), bare_expr_type(bare_array_type(int_type(), 1)));
add("max", bare_expr_type(double_type()), bare_expr_type(bare_array_type(double_type(), 1)));
add("max", bare_expr_type(double_type()), bare_expr_type(vector_type()));
add("max", bare_expr_type(double_type()), bare_expr_type(row_vector_type()));
add("max", bare_expr_type(double_type()), bare_expr_type(matrix_type()));
add("max", bare_expr_type(int_type()), bare_expr_type(int_type()), bare_expr_type(int_type()));
add("mdivide_left", bare_expr_type(vector_type()), bare_expr_type(matrix_type()), bare_expr_type(vector_type()));
add("mdivide_left", bare_expr_type(matrix_type()), bare_expr_type(matrix_type()), bare_expr_type(matrix_type()));
add("mdivide_left_spd", bare_expr_type(vector_type()), bare_expr_type(matrix_type()), bare_expr_type(vector_type()));
add("mdivide_left_spd", bare_expr_type(matrix_type()), bare_expr_type(matrix_type()), bare_expr_type(matrix_type()));
add("mdivide_left_tri_low", bare_expr_type(matrix_type()), bare_expr_type(matrix_type()), bare_expr_type(matrix_type()));
add("mdivide_left_tri_low", bare_expr_type(vector_type()), bare_expr_type(matrix_type()), bare_expr_type(vector_type()));
add("mdivide_right", bare_expr_type(row_vector_type()), bare_expr_type(row_vector_type()), bare_expr_type(matrix_type()));
add("mdivide_right_spd", bare_expr_type(matrix_type()), bare_expr_type(matrix_type()), bare_expr_type(matrix_type()));
add("mdivide_right_spd", bare_expr_type(row_vector_type()), bare_expr_type(row_vector_type()), bare_expr_type(matrix_type()));
add("mdivide_right", bare_expr_type(matrix_type()), bare_expr_type(matrix_type()), bare_expr_type(matrix_type()));
add("mdivide_right_tri_low", bare_expr_type(row_vector_type()), bare_expr_type(row_vector_type()), bare_expr_type(matrix_type()));
add("mdivide_right_tri_low", bare_expr_type(matrix_type()), bare_expr_type(matrix_type()), bare_expr_type(matrix_type()));
add("mean", bare_expr_type(double_type()), bare_expr_type(bare_array_type(double_type(), 1)));
add("mean", bare_expr_type(double_type()), bare_expr_type(vector_type()));
add("mean", bare_expr_type(double_type()), bare_expr_type(row_vector_type()));
add("mean", bare_expr_type(double_type()), bare_expr_type(matrix_type()));
add("min", bare_expr_type(int_type()), bare_expr_type(bare_array_type(int_type(), 1)));
add("min", bare_expr_type(double_type()), bare_expr_type(bare_array_type(double_type(), 1)));
add("min", bare_expr_type(double_type()), bare_expr_type(vector_type()));
add("min", bare_expr_type(double_type()), bare_expr_type(row_vector_type()));
add("min", bare_expr_type(double_type()), bare_expr_type(matrix_type()));
add("min", bare_expr_type(int_type()), bare_expr_type(int_type()), bare_expr_type(int_type()));
add("minus", bare_expr_type(double_type()), bare_expr_type(double_type()));
add("minus", bare_expr_type(vector_type()), bare_expr_type(vector_type()));
add("minus", bare_expr_type(row_vector_type()), bare_expr_type(row_vector_type()));
add("minus", bare_expr_type(matrix_type()), bare_expr_type(matrix_type()));
add("modified_bessel_first_kind", bare_expr_type(double_type()), bare_expr_type(int_type()), bare_expr_type(double_type()));
add("modified_bessel_second_kind", bare_expr_type(double_type()), bare_expr_type(int_type()), bare_expr_type(double_type()));
add("modulus", bare_expr_type(int_type()), bare_expr_type(int_type()), bare_expr_type(int_type()));
add("multi_gp_log", bare_expr_type(double_type()), bare_expr_type(matrix_type()), bare_expr_type(matrix_type()), bare_expr_type(vector_type()));
add("multi_gp_lpdf", bare_expr_type(double_type()), bare_expr_type(matrix_type()), bare_expr_type(matrix_type()), bare_expr_type(vector_type()));
add("multi_gp_cholesky_log", bare_expr_type(double_type()), bare_expr_type(matrix_type()), bare_expr_type(matrix_type()), bare_expr_type(vector_type()));
add("multi_gp_cholesky_lpdf", bare_expr_type(double_type()), bare_expr_type(matrix_type()), bare_expr_type(matrix_type()), bare_expr_type(vector_type()));
{
  std::vector<bare_expr_type> eigen_vector_types;
  eigen_vector_types.push_back(vector_type());
  eigen_vector_types.push_back(bare_array_type(vector_type()));
  eigen_vector_types.push_back(row_vector_type());
  eigen_vector_types.push_back(bare_array_type(row_vector_type()));
  for (size_t k = 0; k < 4; ++k) {
    for (size_t l = 0; l < 4; ++l) {
      add("multi_normal_cholesky_log", bare_expr_type(double_type()),
          bare_expr_type(eigen_vector_types[k]),
          bare_expr_type(eigen_vector_types[l]), bare_expr_type(matrix_type()));

      add("multi_normal_cholesky_lpdf", bare_expr_type(double_type()),
          bare_expr_type(eigen_vector_types[k]),
          bare_expr_type(eigen_vector_types[l]), bare_expr_type(matrix_type()));

      add("multi_normal_log", bare_expr_type(double_type()),
          bare_expr_type(eigen_vector_types[k]),
          bare_expr_type(eigen_vector_types[l]), bare_expr_type(matrix_type()));

      add("multi_normal_lpdf", bare_expr_type(double_type()),
          bare_expr_type(eigen_vector_types[k]),
          bare_expr_type(eigen_vector_types[l]), bare_expr_type(matrix_type()));

      add("multi_normal_prec_log", bare_expr_type(double_type()),
          bare_expr_type(eigen_vector_types[k]),
          bare_expr_type(eigen_vector_types[l]), bare_expr_type(matrix_type()));

      add("multi_normal_prec_lpdf", bare_expr_type(double_type()),
          bare_expr_type(eigen_vector_types[k]),
          bare_expr_type(eigen_vector_types[l]), bare_expr_type(matrix_type()));

      add("multi_student_t_log", bare_expr_type(double_type()),
          bare_expr_type(eigen_vector_types[k]), bare_expr_type(double_type()),
          bare_expr_type(eigen_vector_types[l]), bare_expr_type(matrix_type()));

      add("multi_student_t_lpdf", bare_expr_type(double_type()),
          bare_expr_type(eigen_vector_types[k]), bare_expr_type(double_type()),
          bare_expr_type(eigen_vector_types[l]), bare_expr_type(matrix_type()));
    }
  }
}
add("multi_normal_rng", bare_expr_type(vector_type()), bare_expr_type(vector_type()), bare_expr_type(matrix_type()));
add("multi_normal_rng", bare_expr_type(bare_array_type(vector_type(), 1)), bare_expr_type(bare_array_type(vector_type(), 1)), bare_expr_type(matrix_type()));
add("multi_normal_rng", bare_expr_type(vector_type()), bare_expr_type(row_vector_type()), bare_expr_type(matrix_type()));
add("multi_normal_rng", bare_expr_type(bare_array_type(vector_type(), 1)), bare_expr_type(bare_array_type(row_vector_type(), 1)), bare_expr_type(matrix_type()));

add("multi_normal_cholesky_rng", bare_expr_type(vector_type()), bare_expr_type(vector_type()), bare_expr_type(matrix_type()));
add("multi_normal_cholesky_rng", bare_expr_type(bare_array_type(vector_type(), 1)), bare_expr_type(bare_array_type(vector_type(), 1)), bare_expr_type(matrix_type()));
add("multi_normal_cholesky_rng", bare_expr_type(vector_type()), bare_expr_type(row_vector_type()), bare_expr_type(matrix_type()));
add("multi_normal_cholesky_rng", bare_expr_type(bare_array_type(vector_type(), 1)), bare_expr_type(bare_array_type(row_vector_type(), 1)), bare_expr_type(matrix_type()));

add("multi_student_t_rng", bare_expr_type(vector_type()), bare_expr_type(double_type()), bare_expr_type(vector_type()), bare_expr_type(matrix_type()));
add("multi_student_t_rng", bare_expr_type(bare_array_type(vector_type(), 1)), bare_expr_type(double_type()), bare_expr_type(bare_array_type(vector_type(), 1)), bare_expr_type(matrix_type()));
add("multi_student_t_rng", bare_expr_type(vector_type()), bare_expr_type(double_type()), bare_expr_type(row_vector_type()), bare_expr_type(matrix_type()));
add("multi_student_t_rng", bare_expr_type(bare_array_type(vector_type(), 1)), bare_expr_type(double_type()), bare_expr_type(bare_array_type(row_vector_type(), 1)), bare_expr_type(matrix_type()));

add("multinomial_log", bare_expr_type(double_type()), bare_expr_type(bare_array_type(int_type(), 1)), bare_expr_type(vector_type()));
add("multinomial_lpmf", bare_expr_type(double_type()), bare_expr_type(bare_array_type(int_type(), 1)), bare_expr_type(vector_type()));
add("multinomial_rng", bare_expr_type(bare_array_type(int_type(), 1)), bare_expr_type(vector_type()), bare_expr_type(int_type()));
add("multiply", bare_expr_type(double_type()), bare_expr_type(double_type()), bare_expr_type(double_type()));
add("multiply", bare_expr_type(vector_type()), bare_expr_type(vector_type()), bare_expr_type(double_type()));
add("multiply", bare_expr_type(row_vector_type()), bare_expr_type(row_vector_type()), bare_expr_type(double_type()));
add("multiply", bare_expr_type(matrix_type()), bare_expr_type(matrix_type()), bare_expr_type(double_type()));
add("multiply", bare_expr_type(double_type()), bare_expr_type(row_vector_type()), bare_expr_type(vector_type()));
add("multiply", bare_expr_type(matrix_type()), bare_expr_type(vector_type()), bare_expr_type(row_vector_type()));
add("multiply", bare_expr_type(vector_type()), bare_expr_type(matrix_type()), bare_expr_type(vector_type()));
add("multiply", bare_expr_type(row_vector_type()), bare_expr_type(row_vector_type()), bare_expr_type(matrix_type()));
add("multiply", bare_expr_type(matrix_type()), bare_expr_type(matrix_type()), bare_expr_type(matrix_type()));
add("multiply", bare_expr_type(vector_type()), bare_expr_type(double_type()), bare_expr_type(vector_type()));
add("multiply", bare_expr_type(row_vector_type()), bare_expr_type(double_type()), bare_expr_type(row_vector_type()));
add("multiply", bare_expr_type(matrix_type()), bare_expr_type(double_type()), bare_expr_type(matrix_type()));
add_binary("multiply_log");
add("multiply_lower_tri_self_transpose", bare_expr_type(matrix_type()), bare_expr_type(matrix_type()));
for (size_t i = 0; i < int_vector_types.size(); ++i) {
  for (size_t j = 0; j < vector_types.size(); ++j) {
    for (size_t k = 0; k < vector_types.size(); ++k) {
      add("neg_binomial_ccdf_log", bare_expr_type(double_type()),
          int_vector_types[i], vector_types[j], vector_types[k]);
      add("neg_binomial_cdf", bare_expr_type(double_type()),
          int_vector_types[i], vector_types[j], vector_types[k]);
      add("neg_binomial_cdf_log", bare_expr_type(double_type()),
          int_vector_types[i], vector_types[j], vector_types[k]);
      add("neg_binomial_log", bare_expr_type(double_type()),
          int_vector_types[i], vector_types[j], vector_types[k]);
      add("neg_binomial_lccdf", bare_expr_type(double_type()),
          int_vector_types[i], vector_types[j], vector_types[k]);
      add("neg_binomial_lcdf", bare_expr_type(double_type()),
          int_vector_types[i], vector_types[j], vector_types[k]);
      add("neg_binomial_lpmf", bare_expr_type(double_type()),
          int_vector_types[i], vector_types[j], vector_types[k]);

      add("neg_binomial_2_ccdf_log", bare_expr_type(double_type()),
          int_vector_types[i], vector_types[j], vector_types[k]);
      add("neg_binomial_2_cdf", bare_expr_type(double_type()),
          int_vector_types[i], vector_types[j], vector_types[k]);
      add("neg_binomial_2_cdf_log", bare_expr_type(double_type()),
          int_vector_types[i], vector_types[j], vector_types[k]);
      add("neg_binomial_2_log", bare_expr_type(double_type()),
          int_vector_types[i], vector_types[j], vector_types[k]);
      add("neg_binomial_2_lccdf", bare_expr_type(double_type()),
          int_vector_types[i], vector_types[j], vector_types[k]);
      add("neg_binomial_2_lcdf", bare_expr_type(double_type()),
          int_vector_types[i], vector_types[j], vector_types[k]);
      add("neg_binomial_2_lpmf", bare_expr_type(double_type()),
          int_vector_types[i], vector_types[j], vector_types[k]);

      add("neg_binomial_2_log_log", bare_expr_type(double_type()),
          int_vector_types[i], vector_types[j], vector_types[k]);
      add("neg_binomial_2_log_lpmf", bare_expr_type(double_type()),
          int_vector_types[i], vector_types[j], vector_types[k]);
    }
  }
}
for (const auto& t : all_vector_types) {
  for (const auto& u : all_vector_types) {
    add("neg_binomial_rng", rng_return_type<int_type>(t, u), t, u);
  }
 }
for (const auto& t : all_vector_types) {
  for (const auto& u : all_vector_types) {
    add("neg_binomial_2_rng", rng_return_type<int_type>(t, u), t, u);
  }
 }
for (const auto& t : all_vector_types) {
  for (const auto& u : all_vector_types) {
    add("neg_binomial_2_log_rng", rng_return_type<int_type>(t, u), t, u);
  }
 }
for (size_t i = 0; i < int_vector_types.size(); ++i)
  for (size_t j = 0; j < vector_types.size(); ++j)
    for (size_t k = 0; k < vector_types.size(); ++k) {
      add("neg_binomial_2_log_glm_lpmf",
          expr_type(double_type()),
          int_vector_types[i],
          expr_type(matrix_type()),
          vector_types[j],
          expr_type(double_type()),
          vector_types[k]);
      add("neg_binomial_2_log_glm_lpmf",
          expr_type(double_type()),
          int_vector_types[i],
          expr_type(vector_type()),
          vector_types[j],
          expr_type(double_type()),
          vector_types[k]);
      add("neg_binomial_2_log_glm_lpmf",
          expr_type(double_type()),
          int_vector_types[i],
          expr_type(row_vector_type()),
          vector_types[j],
          expr_type(double_type()),
          vector_types[k]);
    }
add_nullary("negative_infinity");
for (size_t i = 0; i < vector_types.size(); ++i) {
  for (size_t j = 0; j < vector_types.size(); ++j) {
    for (size_t k = 0; k < vector_types.size(); ++k) {
      add("normal_ccdf_log", bare_expr_type(double_type()),
          vector_types[i], vector_types[j], vector_types[k]);
      add("normal_cdf", bare_expr_type(double_type()),
          vector_types[i], vector_types[j], vector_types[k]);
      add("normal_cdf_log", bare_expr_type(double_type()),
          vector_types[i], vector_types[j], vector_types[k]);
      add("normal_log", bare_expr_type(double_type()),
          vector_types[i], vector_types[j], vector_types[k]);
      add("normal_lccdf", bare_expr_type(double_type()),
          vector_types[i], vector_types[j], vector_types[k]);
      add("normal_lcdf", bare_expr_type(double_type()),
          vector_types[i], vector_types[j], vector_types[k]);
      add("normal_lpdf", bare_expr_type(double_type()),
          vector_types[i], vector_types[j], vector_types[k]);
    }
  }
 }
for (const auto& t : all_vector_types) {
  for (const auto& u : all_vector_types) {
    add("normal_rng", rng_return_type<double_type>(t, u), t, u);
  }
 }
for (size_t i = 0; i < vector_types.size(); ++i)
  for (size_t j = 0; j < vector_types.size(); ++j)
    for (size_t k = 0; k < vector_types.size(); ++k) {
      add("normal_id_glm_lpdf",
          expr_type(double_type()),
          vector_types[i],
          expr_type(matrix_type()),
          vector_types[j],
          expr_type(double_type()),
          vector_types[k]);
      add("normal_id_glm_lpdf",
          expr_type(double_type()),
          vector_types[i],
          expr_type(vector_type()),
          vector_types[j],
          expr_type(double_type()),
          vector_types[k]);
      add("normal_id_glm_lpdf",
          expr_type(double_type()),
          vector_types[i],
          expr_type(row_vector_type()),
          vector_types[j],
          expr_type(double_type()),
          vector_types[k]);
    }
add_nullary("not_a_number");
add("num_elements", bare_expr_type(int_type()), bare_expr_type(matrix_type()));
add("num_elements", bare_expr_type(int_type()), bare_expr_type(vector_type()));
add("num_elements", bare_expr_type(int_type()), bare_expr_type(row_vector_type()));
for (size_t i=1; i < 10; i++) {
  add("num_elements", bare_expr_type(int_type()), bare_expr_type(bare_array_type(bare_array_type(int_type(), i))));
  add("num_elements", bare_expr_type(int_type()), bare_expr_type(bare_array_type(bare_array_type(double_type(), i))));
  add("num_elements", bare_expr_type(int_type()), bare_expr_type(bare_array_type(bare_array_type(matrix_type(), i))));
  add("num_elements", bare_expr_type(int_type()), bare_expr_type(bare_array_type(bare_array_type(row_vector_type(), i))));
  add("num_elements", bare_expr_type(int_type()), bare_expr_type(bare_array_type(bare_array_type(vector_type(), i))));
 }
add("ordered_logistic_log", bare_expr_type(double_type()), bare_expr_type(int_type()),
    bare_expr_type(double_type()), bare_expr_type(vector_type()));
add("ordered_logistic_log", bare_expr_type(double_type()),
    bare_expr_type(bare_array_type(int_type(), 1)), bare_expr_type(vector_type()),
    bare_expr_type(vector_type()));
add("ordered_logistic_log", bare_expr_type(double_type()),
    bare_expr_type(bare_array_type(int_type(), 1)), bare_expr_type(vector_type()),
    bare_expr_type(bare_array_type(vector_type(), 1)));

add("ordered_logistic_lpmf", bare_expr_type(double_type()), bare_expr_type(int_type()),
    bare_expr_type(double_type()), bare_expr_type(vector_type()));
add("ordered_logistic_lpmf", bare_expr_type(double_type()),
    bare_expr_type(bare_array_type(int_type(), 1)), bare_expr_type(vector_type()),
    bare_expr_type(vector_type()));
add("ordered_logistic_lpmf", bare_expr_type(double_type()),
    bare_expr_type(bare_array_type(int_type(), 1)), bare_expr_type(vector_type()),
    bare_expr_type(bare_array_type(vector_type(), 1)));

add("ordered_logistic_rng", bare_expr_type(int_type()), bare_expr_type(double_type()),
    bare_expr_type(vector_type()));

add("ordered_probit_log", bare_expr_type(double_type()), bare_expr_type(int_type()),
    bare_expr_type(double_type()), bare_expr_type(vector_type()));
add("ordered_probit_log", bare_expr_type(double_type()),
    bare_expr_type(bare_array_type(int_type(), 1)), bare_expr_type(vector_type()),
    bare_expr_type(vector_type()));
add("ordered_probit_log", bare_expr_type(double_type()),
    bare_expr_type(bare_array_type(int_type(), 1)), bare_expr_type(vector_type()),
    bare_expr_type(bare_array_type(vector_type(), 1)));

add("ordered_probit_lpmf", bare_expr_type(double_type()), bare_expr_type(int_type()),
    bare_expr_type(double_type()), bare_expr_type(vector_type()));
add("ordered_probit_lpmf", bare_expr_type(double_type()),
    bare_expr_type(bare_array_type(int_type(), 1)), bare_expr_type(double_type()),
    bare_expr_type(vector_type()));
add("ordered_probit_lpmf", bare_expr_type(double_type()),
    bare_expr_type(bare_array_type(int_type(), 1)), bare_expr_type(double_type()),
    bare_expr_type(bare_array_type(vector_type(), 1)));

add("ordered_probit_rng", bare_expr_type(int_type()), bare_expr_type(double_type()),
    bare_expr_type(vector_type()));


add_binary("owens_t");
for (size_t i = 0; i < vector_types.size(); ++i) {
  for (size_t j = 0; j < vector_types.size(); ++j) {
    for (size_t k = 0; k < vector_types.size(); ++k) {
      add("pareto_ccdf_log", bare_expr_type(double_type()),
          vector_types[i], vector_types[j], vector_types[k]);
      add("pareto_cdf", bare_expr_type(double_type()),
          vector_types[i], vector_types[j], vector_types[k]);
      add("pareto_cdf_log", bare_expr_type(double_type()),
          vector_types[i], vector_types[j], vector_types[k]);
      add("pareto_log", bare_expr_type(double_type()),
          vector_types[i], vector_types[j], vector_types[k]);
      add("pareto_lccdf", bare_expr_type(double_type()),
          vector_types[i], vector_types[j], vector_types[k]);
      add("pareto_lcdf", bare_expr_type(double_type()),
          vector_types[i], vector_types[j], vector_types[k]);
      add("pareto_lpdf", bare_expr_type(double_type()),
          vector_types[i], vector_types[j], vector_types[k]);
    }
  }
 }
for (const auto& t : all_vector_types) {
  for (const auto& u : all_vector_types) {
    add("pareto_rng", rng_return_type<double_type>(t, u), t, u);
  }
 }
for (size_t i = 0; i < vector_types.size(); ++i) {
  for (size_t j = 0; j < vector_types.size(); ++j) {
    for (size_t k = 0; k < vector_types.size(); ++k) {
      for (size_t l = 0; l < vector_types.size(); ++l) {
        add("pareto_type_2_ccdf_log", bare_expr_type(double_type()), vector_types[i],
            vector_types[j], vector_types[k], vector_types[l]);
        add("pareto_type_2_cdf", bare_expr_type(double_type()), vector_types[i],
            vector_types[j], vector_types[k], vector_types[l]);
        add("pareto_type_2_cdf_log", bare_expr_type(double_type()), vector_types[i],
            vector_types[j], vector_types[k], vector_types[l]);
        add("pareto_type_2_log", bare_expr_type(double_type()), vector_types[i],
            vector_types[j], vector_types[k], vector_types[l]);
        add("pareto_type_2_lccdf", bare_expr_type(double_type()), vector_types[i],
            vector_types[j], vector_types[k], vector_types[l]);
        add("pareto_type_2_lcdf", bare_expr_type(double_type()), vector_types[i],
            vector_types[j], vector_types[k], vector_types[l]);
        add("pareto_type_2_lpdf", bare_expr_type(double_type()), vector_types[i],
            vector_types[j], vector_types[k], vector_types[l]);
      }
    }
  }
 }
for (const auto& t : all_vector_types) {
  for (const auto& u : all_vector_types) {
    for (const auto& v : all_vector_types) {
      add("pareto_type_2_rng", rng_return_type<double_type>(t, u, v), t, u, v);
    }
  }
 }
add_unary_vectorized("Phi");
add_unary_vectorized("Phi_approx");
add_nullary("pi");
for (size_t i = 0; i < int_vector_types.size(); ++i) {
  for (size_t j = 0; j < vector_types.size(); ++j) {
    add("poisson_ccdf_log", bare_expr_type(double_type()), int_vector_types[i],
        vector_types[j]);
    add("poisson_cdf", bare_expr_type(double_type()), int_vector_types[i],
        vector_types[j]);
    add("poisson_cdf_log", bare_expr_type(double_type()), int_vector_types[i],
        vector_types[j]);
    add("poisson_log", bare_expr_type(double_type()), int_vector_types[i],
        vector_types[j]);
    add("poisson_lccdf", bare_expr_type(double_type()), int_vector_types[i],
        vector_types[j]);
    add("poisson_lcdf", bare_expr_type(double_type()), int_vector_types[i],
        vector_types[j]);
    add("poisson_lpmf", bare_expr_type(double_type()), int_vector_types[i],
        vector_types[j]);
  }
}
for (const auto& t : all_vector_types) {
  add("poisson_rng", rng_return_type<int_type>(t), t);
 }
for (size_t i = 0; i < int_vector_types.size(); ++i) {
  for (size_t j = 0; j < vector_types.size(); ++j) {
    add("poisson_log_log", bare_expr_type(double_type()), int_vector_types[i],
        vector_types[j]);
    add("poisson_log_lpmf", bare_expr_type(double_type()), int_vector_types[i],
        vector_types[j]);
  }
}
for (const auto& t : all_vector_types) {
  add("poisson_log_rng", rng_return_type<int_type>(t), t);
 }
for (size_t i = 0; i < int_vector_types.size(); ++i)
  for (size_t j = 0; j < vector_types.size(); ++j) {
    add("poisson_log_glm_lpmf",
        expr_type(double_type()),
        int_vector_types[i],
        expr_type(matrix_type()),
        vector_types[j],
        expr_type(double_type()));
    add("poisson_log_glm_lpmf",
        expr_type(double_type()),
        int_vector_types[i],
        expr_type(vector_type()),
        vector_types[j],
        expr_type(double_type()));
    add("poisson_log_glm_lpmf",
        expr_type(double_type()),
        int_vector_types[i],
        expr_type(row_vector_type()),
        vector_types[j],
        expr_type(double_type()));
  }
add_nullary("positive_infinity");
add_binary("pow");
add("prod", bare_expr_type(int_type()), bare_expr_type(bare_array_type(int_type(), 1)));
add("prod", bare_expr_type(double_type()), bare_expr_type(bare_array_type(double_type(), 1)));
add("prod", bare_expr_type(double_type()), bare_expr_type(vector_type()));
add("prod", bare_expr_type(double_type()), bare_expr_type(row_vector_type()));
add("prod", bare_expr_type(double_type()), bare_expr_type(matrix_type()));
add("quad_form", bare_expr_type(double_type()), bare_expr_type(matrix_type()), bare_expr_type(vector_type()));
add("quad_form", bare_expr_type(matrix_type()), bare_expr_type(matrix_type()), bare_expr_type(matrix_type()));
add("quad_form_sym", bare_expr_type(double_type()), bare_expr_type(matrix_type()), bare_expr_type(vector_type()));
add("quad_form_sym", bare_expr_type(matrix_type()), bare_expr_type(matrix_type()), bare_expr_type(matrix_type()));
add("quad_form_diag", bare_expr_type(matrix_type()), bare_expr_type(matrix_type()), bare_expr_type(vector_type()));
add("quad_form_diag", bare_expr_type(matrix_type()), bare_expr_type(matrix_type()), bare_expr_type(row_vector_type()));
add("rank", bare_expr_type(int_type()), bare_expr_type(bare_array_type(int_type(), 1)), bare_expr_type(int_type()));
add("rank", bare_expr_type(int_type()), bare_expr_type(bare_array_type(double_type(), 1)), bare_expr_type(int_type()));
add("rank", bare_expr_type(int_type()), bare_expr_type(vector_type()), bare_expr_type(int_type()));
add("rank", bare_expr_type(int_type()), bare_expr_type(row_vector_type()), bare_expr_type(int_type()));
for (size_t i = 0; i < vector_types.size(); ++i) {
  for (size_t j = 0; j < vector_types.size(); ++j) {
    add("rayleigh_ccdf_log", bare_expr_type(double_type()), vector_types[i], vector_types[j]);
    add("rayleigh_cdf", bare_expr_type(double_type()), vector_types[i], vector_types[j]);
    add("rayleigh_cdf_log", bare_expr_type(double_type()), vector_types[i], vector_types[j]);
    add("rayleigh_log", bare_expr_type(double_type()), vector_types[i], vector_types[j]);
    add("rayleigh_lccdf", bare_expr_type(double_type()), vector_types[i], vector_types[j]);
    add("rayleigh_lcdf", bare_expr_type(double_type()), vector_types[i], vector_types[j]);
    add("rayleigh_lpdf", bare_expr_type(double_type()), vector_types[i], vector_types[j]);
  }
 }
for (const auto& t : all_vector_types) {
  add("rayleigh_rng", rng_return_type<double_type>(t), t);
 }
add("append_row", bare_expr_type(matrix_type()), bare_expr_type(matrix_type()), bare_expr_type(matrix_type()));
add("append_row", bare_expr_type(matrix_type()), bare_expr_type(row_vector_type()), bare_expr_type(matrix_type()));
add("append_row", bare_expr_type(matrix_type()), bare_expr_type(matrix_type()), bare_expr_type(row_vector_type()));
add("append_row", bare_expr_type(matrix_type()), bare_expr_type(row_vector_type()), bare_expr_type(row_vector_type()));
add("append_row", bare_expr_type(vector_type()), bare_expr_type(vector_type()), bare_expr_type(vector_type()));
add("append_row", bare_expr_type(vector_type()), bare_expr_type(double_type()), bare_expr_type(vector_type()));
add("append_row", bare_expr_type(vector_type()), bare_expr_type(vector_type()), bare_expr_type(double_type()));
for (size_t i = 0; i < bare_types.size(); ++i) {
  add("rep_array", bare_expr_type(bare_array_type(bare_types[i], 1)), bare_types[i], bare_expr_type(int_type()));
  add("rep_array", bare_expr_type(bare_array_type(bare_types[i], 2)), bare_types[i], bare_expr_type(int_type()), bare_expr_type(int_type()));
  add("rep_array", bare_expr_type(bare_array_type(bare_types[i], 3)), bare_types[i],
      bare_expr_type(int_type()), bare_expr_type(int_type()), bare_expr_type(int_type()));
  for (size_t j = 1; j <= 3; ++j) {
    add("rep_array", bare_expr_type(bare_array_type(bare_types[i], j + 1)),
        bare_expr_type(bare_array_type(bare_types[i], j)),  bare_expr_type(int_type()));
    add("rep_array", bare_expr_type(bare_array_type(bare_types[i], j + 2)),
        bare_expr_type(bare_array_type(bare_types[i], j)),  bare_expr_type(int_type()), bare_expr_type(int_type()));
    add("rep_array", bare_expr_type(bare_array_type(bare_types[i], j + 3)),
        bare_expr_type(bare_array_type(bare_types[i], j)),  bare_expr_type(int_type()), bare_expr_type(int_type()), bare_expr_type(int_type()));
  }
 }
add("rep_matrix", bare_expr_type(matrix_type()), bare_expr_type(double_type()), bare_expr_type(int_type()), bare_expr_type(int_type()));
add("rep_matrix", bare_expr_type(matrix_type()), bare_expr_type(vector_type()), bare_expr_type(int_type()));
add("rep_matrix", bare_expr_type(matrix_type()), bare_expr_type(row_vector_type()), bare_expr_type(int_type()));
add("rep_row_vector", bare_expr_type(row_vector_type()), bare_expr_type(double_type()), bare_expr_type(int_type()));
add("rep_vector", bare_expr_type(vector_type()), bare_expr_type(double_type()), bare_expr_type(int_type()));
add("rising_factorial", bare_expr_type(double_type()), bare_expr_type(double_type()), bare_expr_type(int_type()));
add("rising_factorial", bare_expr_type(int_type()), bare_expr_type(int_type()), bare_expr_type(int_type()));
add_unary_vectorized("round");
add("row", bare_expr_type(row_vector_type()), bare_expr_type(matrix_type()), bare_expr_type(int_type()));
add("rows", bare_expr_type(int_type()), bare_expr_type(vector_type()));
add("rows", bare_expr_type(int_type()), bare_expr_type(row_vector_type()));
add("rows", bare_expr_type(int_type()), bare_expr_type(matrix_type()));
add("rows_dot_product", bare_expr_type(vector_type()), bare_expr_type(vector_type()), bare_expr_type(vector_type()));
add("rows_dot_product", bare_expr_type(vector_type()), bare_expr_type(row_vector_type()), bare_expr_type(row_vector_type()));
add("rows_dot_product", bare_expr_type(vector_type()), bare_expr_type(matrix_type()), bare_expr_type(matrix_type()));
add("rows_dot_self", bare_expr_type(vector_type()), bare_expr_type(vector_type()));
add("rows_dot_self", bare_expr_type(vector_type()), bare_expr_type(row_vector_type()));
add("rows_dot_self", bare_expr_type(vector_type()), bare_expr_type(matrix_type()));
add("scale_matrix_exp_multiply", bare_expr_type(matrix_type()), bare_expr_type(double_type()), bare_expr_type(matrix_type()), bare_expr_type(matrix_type()));
for (size_t i = 0; i < vector_types.size(); ++i) {
  for (size_t j = 0; j < vector_types.size(); ++j) {
    for (size_t k = 0; k < vector_types.size(); ++k) {
      add("scaled_inv_chi_square_ccdf_log", bare_expr_type(double_type()),
          vector_types[i], vector_types[j], vector_types[k]);
      add("scaled_inv_chi_square_cdf", bare_expr_type(double_type()),
          vector_types[i], vector_types[j], vector_types[k]);
      add("scaled_inv_chi_square_cdf_log", bare_expr_type(double_type()),
          vector_types[i], vector_types[j], vector_types[k]);
      add("scaled_inv_chi_square_log", bare_expr_type(double_type()),
          vector_types[i], vector_types[j], vector_types[k]);
      add("scaled_inv_chi_square_lccdf", bare_expr_type(double_type()),
          vector_types[i], vector_types[j], vector_types[k]);
      add("scaled_inv_chi_square_lcdf", bare_expr_type(double_type()),
          vector_types[i], vector_types[j], vector_types[k]);
      add("scaled_inv_chi_square_lpdf", bare_expr_type(double_type()),
          vector_types[i], vector_types[j], vector_types[k]);
    }
  }
 }
for (const auto& t : all_vector_types) {
  for (const auto& u : all_vector_types) {
    add("scaled_inv_chi_square_rng", rng_return_type<double_type>(t, u), t, u);
  }
 }
add("sd", bare_expr_type(double_type()), bare_expr_type(bare_array_type(double_type(), 1)));
add("sd", bare_expr_type(double_type()), bare_expr_type(vector_type()));
add("sd", bare_expr_type(double_type()), bare_expr_type(row_vector_type()));
add("sd", bare_expr_type(double_type()), bare_expr_type(matrix_type()));
add("segment", bare_expr_type(row_vector_type()), bare_expr_type(row_vector_type()), bare_expr_type(int_type()), bare_expr_type(int_type()));
add("segment", bare_expr_type(vector_type()), bare_expr_type(vector_type()), bare_expr_type(int_type()), bare_expr_type(int_type()));
for (size_t i = 0; i < bare_types.size(); ++i) {
  add("segment", bare_expr_type(bare_array_type(bare_types[i], 1)),
      bare_expr_type(bare_array_type(bare_types[i], 1)), bare_expr_type(int_type()), bare_expr_type(int_type()));
  add("segment", bare_expr_type(bare_array_type(bare_types[i], 2)),
      bare_expr_type(bare_array_type(bare_types[i], 2)), bare_expr_type(int_type()), bare_expr_type(int_type()));
  add("segment", bare_expr_type(bare_array_type(bare_types[i], 3)),
      bare_expr_type(bare_array_type(bare_types[i], 3)), bare_expr_type(int_type()), bare_expr_type(int_type()));
 }
add_unary_vectorized("sin");
add("singular_values", bare_expr_type(vector_type()), bare_expr_type(matrix_type()));
add_unary_vectorized("sinh");
// size() is polymorphic over arrays, so start i at 1
for (size_t i = 1; i < 8; ++i) {
  add("size", bare_expr_type(int_type()), bare_expr_type(bare_array_type(bare_array_type(int_type(), i))));
  add("size", bare_expr_type(int_type()), bare_expr_type(bare_array_type(bare_array_type(double_type(), i))));
  add("size", bare_expr_type(int_type()), bare_expr_type(bare_array_type(bare_array_type(vector_type(), i))));
  add("size", bare_expr_type(int_type()), bare_expr_type(bare_array_type(bare_array_type(row_vector_type(), i))));
  add("size", bare_expr_type(int_type()), bare_expr_type(bare_array_type(bare_array_type(matrix_type(), i))));
 }
for (size_t i = 0; i < vector_types.size(); ++i) {
  for (size_t j = 0; j < vector_types.size(); ++j) {
    for (size_t k = 0; k < vector_types.size(); ++k) {
      for (size_t l = 0; l < vector_types.size(); ++l) {
        add("skew_normal_ccdf_log", bare_expr_type(double_type()), vector_types[i],
            vector_types[j], vector_types[k], vector_types[l]);
        add("skew_normal_cdf", bare_expr_type(double_type()), vector_types[i],
            vector_types[j], vector_types[k], vector_types[l]);
        add("skew_normal_cdf_log", bare_expr_type(double_type()), vector_types[i],
            vector_types[j], vector_types[k], vector_types[l]);
        add("skew_normal_log", bare_expr_type(double_type()), vector_types[i],
            vector_types[j], vector_types[k], vector_types[l]);
        add("skew_normal_lccdf", bare_expr_type(double_type()), vector_types[i],
            vector_types[j], vector_types[k], vector_types[l]);
        add("skew_normal_lcdf", bare_expr_type(double_type()), vector_types[i],
            vector_types[j], vector_types[k], vector_types[l]);
        add("skew_normal_lpdf", bare_expr_type(double_type()), vector_types[i],
            vector_types[j], vector_types[k], vector_types[l]);
      }
    }
  }
 }
for (const auto& t : all_vector_types) {
  for (const auto& u : all_vector_types) {
    for (const auto& v : all_vector_types) {
      add("skew_normal_rng", rng_return_type<double_type>(t, u, v), t, u, v);
    }
  }
 }
add("softmax", bare_expr_type(vector_type()), bare_expr_type(vector_type()));
add("sort_asc", bare_expr_type(bare_array_type(int_type(), 1)), bare_expr_type(bare_array_type(int_type(), 1)));
add("sort_asc", bare_expr_type(bare_array_type(double_type(), 1)), bare_expr_type(bare_array_type(double_type(), 1)));
add("sort_asc", bare_expr_type(vector_type()), bare_expr_type(vector_type()));
add("sort_asc", bare_expr_type(row_vector_type()), bare_expr_type(row_vector_type()));
add("sort_desc", bare_expr_type(bare_array_type(int_type(), 1)), bare_expr_type(bare_array_type(int_type(), 1)));
add("sort_desc", bare_expr_type(bare_array_type(double_type(), 1)), bare_expr_type(bare_array_type(double_type(), 1)));
add("sort_desc", bare_expr_type(vector_type()), bare_expr_type(vector_type()));
add("sort_desc", bare_expr_type(row_vector_type()), bare_expr_type(row_vector_type()));
add("sort_indices_asc", bare_expr_type(bare_array_type(int_type(), 1)), bare_expr_type(bare_array_type(int_type(), 1)));
add("sort_indices_asc", bare_expr_type(bare_array_type(int_type(), 1)), bare_expr_type(bare_array_type(double_type(), 1)));
add("sort_indices_asc", bare_expr_type(bare_array_type(int_type(), 1)), bare_expr_type(vector_type()));
add("sort_indices_asc", bare_expr_type(bare_array_type(int_type(), 1)), bare_expr_type(row_vector_type()));
add("sort_indices_desc", bare_expr_type(bare_array_type(int_type(), 1)), bare_expr_type(bare_array_type(int_type(), 1)));
add("sort_indices_desc", bare_expr_type(bare_array_type(int_type(), 1)), bare_expr_type(bare_array_type(double_type(), 1)));
add("sort_indices_desc", bare_expr_type(bare_array_type(int_type(), 1)), bare_expr_type(vector_type()));
add("sort_indices_desc", bare_expr_type(bare_array_type(int_type(), 1)), bare_expr_type(row_vector_type()));
add("squared_distance", bare_expr_type(double_type()), bare_expr_type(double_type()), bare_expr_type(double_type()));
add("squared_distance", bare_expr_type(double_type()), bare_expr_type(vector_type()), bare_expr_type(vector_type()));
add("squared_distance", bare_expr_type(double_type()), bare_expr_type(row_vector_type()), bare_expr_type(row_vector_type()));
add("squared_distance", bare_expr_type(double_type()), bare_expr_type(vector_type()), bare_expr_type(row_vector_type()));
add("squared_distance", bare_expr_type(double_type()), bare_expr_type(row_vector_type()), bare_expr_type(vector_type()));
add_unary_vectorized("sqrt");
add_nullary("sqrt2");
add_unary_vectorized("square");
for (size_t i = 0; i < vector_types.size(); ++i)
{
  add("std_normal_log", bare_expr_type(double_type()), vector_types[i]);
  add("std_normal_lpdf", bare_expr_type(double_type()), vector_types[i]);
}
add_unary("step");
for (size_t i = 0; i < vector_types.size(); ++i) {
  for (size_t j = 0; j < vector_types.size(); ++j) {
    for (size_t k = 0; k < vector_types.size(); ++k) {
      for (size_t l = 0; l < vector_types.size(); ++l) {
        add("student_t_ccdf_log", bare_expr_type(double_type()), vector_types[i],
            vector_types[j], vector_types[k], vector_types[l]);
        add("student_t_cdf", bare_expr_type(double_type()), vector_types[i],
            vector_types[j], vector_types[k], vector_types[l]);
        add("student_t_cdf_log", bare_expr_type(double_type()), vector_types[i],
            vector_types[j], vector_types[k], vector_types[l]);
        add("student_t_log", bare_expr_type(double_type()), vector_types[i],
            vector_types[j], vector_types[k], vector_types[l]);
        add("student_t_lccdf", bare_expr_type(double_type()), vector_types[i],
            vector_types[j], vector_types[k], vector_types[l]);
        add("student_t_lcdf", bare_expr_type(double_type()), vector_types[i],
            vector_types[j], vector_types[k], vector_types[l]);
        add("student_t_lpdf", bare_expr_type(double_type()), vector_types[i],
            vector_types[j], vector_types[k], vector_types[l]);
      }
    }
  }
 }
for (const auto& t : all_vector_types) {
  for (const auto& u : all_vector_types) {
    for (const auto& v : all_vector_types) {
      add("student_t_rng", rng_return_type<double_type>(t, u, v), t, u, v);
    }
  }
 }
add("sub_col", bare_expr_type(vector_type()), bare_expr_type(matrix_type()), bare_expr_type(int_type()), bare_expr_type(int_type()), bare_expr_type(int_type()));
add("sub_row", bare_expr_type(row_vector_type()), bare_expr_type(matrix_type()), bare_expr_type(int_type()), bare_expr_type(int_type()), bare_expr_type(int_type()));
add("subtract", bare_expr_type(vector_type()), bare_expr_type(vector_type()), bare_expr_type(vector_type()));
add("subtract", bare_expr_type(row_vector_type()), bare_expr_type(row_vector_type()), bare_expr_type(row_vector_type()));
add("subtract", bare_expr_type(matrix_type()), bare_expr_type(matrix_type()), bare_expr_type(matrix_type()));
add("subtract", bare_expr_type(vector_type()), bare_expr_type(vector_type()), bare_expr_type(double_type()));
add("subtract", bare_expr_type(row_vector_type()), bare_expr_type(row_vector_type()), bare_expr_type(double_type()));
add("subtract", bare_expr_type(matrix_type()), bare_expr_type(matrix_type()), bare_expr_type(double_type()));
add("subtract", bare_expr_type(vector_type()), bare_expr_type(double_type()), bare_expr_type(vector_type()));
add("subtract", bare_expr_type(row_vector_type()), bare_expr_type(double_type()), bare_expr_type(row_vector_type()));
add("subtract", bare_expr_type(matrix_type()), bare_expr_type(double_type()), bare_expr_type(matrix_type()));
add("sum", bare_expr_type(int_type()), bare_expr_type(bare_array_type(int_type(), 1)));
add("sum", bare_expr_type(double_type()), bare_expr_type(bare_array_type(double_type(), 1)));
add("sum", bare_expr_type(double_type()), bare_expr_type(vector_type()));
add("sum", bare_expr_type(double_type()), bare_expr_type(row_vector_type()));
add("sum", bare_expr_type(double_type()), bare_expr_type(matrix_type()));
add("tail", bare_expr_type(row_vector_type()), bare_expr_type(row_vector_type()), bare_expr_type(int_type()));
add("tail", bare_expr_type(vector_type()), bare_expr_type(vector_type()), bare_expr_type(int_type()));
for (size_t i = 0; i < bare_types.size(); ++i) {
  add("tail", bare_expr_type(bare_array_type(bare_types[i], 1)),
      bare_expr_type(bare_array_type(bare_types[i], 1)), bare_expr_type(int_type()));
  add("tail", bare_expr_type(bare_array_type(bare_types[i], 2)),
      bare_expr_type(bare_array_type(bare_types[i], 2)), bare_expr_type(int_type()));
  add("tail", bare_expr_type(bare_array_type(bare_types[i], 3)),
      bare_expr_type(bare_array_type(bare_types[i], 3)), bare_expr_type(int_type()));
 }
add_unary_vectorized("tan");
add_unary_vectorized("tanh");
add_nullary("target");  // converted to "get_lp" in term_grammar semantics
add("tcrossprod", bare_expr_type(matrix_type()), bare_expr_type(matrix_type()));
add_unary_vectorized("tgamma");
add("to_array_1d", bare_expr_type(bare_array_type(double_type(), 1)), bare_expr_type(matrix_type()));
add("to_array_1d", bare_expr_type(bare_array_type(double_type(), 1)), bare_expr_type(vector_type()));
add("to_array_1d", bare_expr_type(bare_array_type(double_type(), 1)), bare_expr_type(row_vector_type()));
for (size_t i=1; i < 10; i++) {
  add("to_array_1d", bare_expr_type(bare_array_type(double_type(), 1)),
      bare_expr_type(bare_array_type(bare_array_type(double_type(), i))));
  add("to_array_1d", bare_expr_type(bare_array_type(int_type(), 1)), bare_expr_type(bare_array_type(bare_array_type(int_type(), i))));
 }
add("to_array_2d", bare_expr_type(bare_array_type(double_type(), 2)), bare_expr_type(matrix_type()));
add("to_matrix", bare_expr_type(matrix_type()), bare_expr_type(matrix_type()));
add("to_matrix", bare_expr_type(matrix_type()), bare_expr_type(matrix_type()), bare_expr_type(int_type()), bare_expr_type(int_type()));
add("to_matrix", bare_expr_type(matrix_type()), bare_expr_type(matrix_type()), bare_expr_type(int_type()), bare_expr_type(int_type()), bare_expr_type(int_type()));
add("to_matrix", bare_expr_type(matrix_type()), bare_expr_type(vector_type()));
add("to_matrix", bare_expr_type(matrix_type()), bare_expr_type(vector_type()), bare_expr_type(int_type()), bare_expr_type(int_type()));
add("to_matrix", bare_expr_type(matrix_type()), bare_expr_type(vector_type()), bare_expr_type(int_type()), bare_expr_type(int_type()), bare_expr_type(int_type()));
add("to_matrix", bare_expr_type(matrix_type()), bare_expr_type(row_vector_type()));
add("to_matrix", bare_expr_type(matrix_type()), bare_expr_type(row_vector_type()), bare_expr_type(int_type()), bare_expr_type(int_type()));
add("to_matrix", bare_expr_type(matrix_type()), bare_expr_type(row_vector_type()), bare_expr_type(int_type()), bare_expr_type(int_type()), bare_expr_type(int_type()));
add("to_matrix", bare_expr_type(matrix_type()), bare_expr_type(bare_array_type(double_type(), 1)), bare_expr_type(int_type()), bare_expr_type(int_type()));
add("to_matrix", bare_expr_type(matrix_type()), bare_expr_type(bare_array_type(double_type(), 1)), bare_expr_type(int_type()), bare_expr_type(int_type()), bare_expr_type(int_type()));
add("to_matrix", bare_expr_type(matrix_type()), bare_expr_type(bare_array_type(int_type(), 1)), bare_expr_type(int_type()), bare_expr_type(int_type()));
add("to_matrix", bare_expr_type(matrix_type()), bare_expr_type(bare_array_type(int_type(), 1)), bare_expr_type(int_type()), bare_expr_type(int_type()), bare_expr_type(int_type()));
add("to_matrix", bare_expr_type(matrix_type()), bare_expr_type(bare_array_type(double_type(), 2)));
add("to_matrix", bare_expr_type(matrix_type()), bare_expr_type(bare_array_type(int_type(), 2)));
add("to_row_vector", bare_expr_type(row_vector_type()), bare_expr_type(matrix_type()));
add("to_row_vector", bare_expr_type(row_vector_type()), bare_expr_type(vector_type()));
add("to_row_vector", bare_expr_type(row_vector_type()), bare_expr_type(row_vector_type()));
add("to_row_vector", bare_expr_type(row_vector_type()), bare_expr_type(bare_array_type(double_type(), 1)));
add("to_row_vector", bare_expr_type(row_vector_type()), bare_expr_type(bare_array_type(int_type(), 1)));
add("to_vector", bare_expr_type(vector_type()), bare_expr_type(matrix_type()));
add("to_vector", bare_expr_type(vector_type()), bare_expr_type(vector_type()));
add("to_vector", bare_expr_type(vector_type()), bare_expr_type(row_vector_type()));
add("to_vector", bare_expr_type(vector_type()), bare_expr_type(bare_array_type(double_type(), 1)));
add("to_vector", bare_expr_type(vector_type()), bare_expr_type(bare_array_type(int_type(), 1)));
add("trace", bare_expr_type(double_type()), bare_expr_type(matrix_type()));
add("trace_gen_quad_form", bare_expr_type(double_type()), bare_expr_type(matrix_type()), bare_expr_type(matrix_type()), bare_expr_type(matrix_type()));
add("trace_quad_form", bare_expr_type(double_type()), bare_expr_type(matrix_type()), bare_expr_type(vector_type()));
add("trace_quad_form", bare_expr_type(double_type()), bare_expr_type(matrix_type()), bare_expr_type(matrix_type()));
add("transpose", bare_expr_type(row_vector_type()), bare_expr_type(vector_type()));
add("transpose", bare_expr_type(vector_type()), bare_expr_type(row_vector_type()));
add("transpose", bare_expr_type(matrix_type()), bare_expr_type(matrix_type()));
add_unary_vectorized("trunc");
add_unary_vectorized("trigamma");
for (size_t i = 0; i < vector_types.size(); ++i) {
  for (size_t j = 0; j < vector_types.size(); ++j) {
    for (size_t k = 0; k < vector_types.size(); ++k) {
      add("uniform_ccdf_log", bare_expr_type(double_type()),
          vector_types[i], vector_types[j], vector_types[k]);
      add("uniform_cdf", bare_expr_type(double_type()),
          vector_types[i], vector_types[j], vector_types[k]);
      add("uniform_cdf_log", bare_expr_type(double_type()),
          vector_types[i], vector_types[j], vector_types[k]);
      add("uniform_log", bare_expr_type(double_type()),
          vector_types[i], vector_types[j], vector_types[k]);
      add("uniform_lccdf", bare_expr_type(double_type()),
          vector_types[i], vector_types[j], vector_types[k]);
      add("uniform_lcdf", bare_expr_type(double_type()),
          vector_types[i], vector_types[j], vector_types[k]);
      add("uniform_lpdf", bare_expr_type(double_type()),
          vector_types[i], vector_types[j], vector_types[k]);
    }
  }
 }
for (const auto& t : all_vector_types) {
  for (const auto& u : all_vector_types) {
    add("uniform_rng", rng_return_type<double_type>(t, u), t, u);
  }
 }
add("variance", bare_expr_type(double_type()), bare_expr_type(bare_array_type(double_type(), 1)));
add("variance", bare_expr_type(double_type()), bare_expr_type(vector_type()));
add("variance", bare_expr_type(double_type()), bare_expr_type(row_vector_type()));
add("variance", bare_expr_type(double_type()), bare_expr_type(matrix_type()));
for (size_t i = 0; i < vector_types.size(); ++i) {
  for (size_t j = 0; j < vector_types.size(); ++j) {
    for (size_t k = 0; k < vector_types.size(); ++k) {
      add("von_mises_log", bare_expr_type(double_type()),
          vector_types[i], vector_types[j], vector_types[k]);
      add("von_mises_lpdf", bare_expr_type(double_type()),
          vector_types[i], vector_types[j], vector_types[k]);
    }
  }
}
for (const auto& t : all_vector_types) {
  for (const auto& u : all_vector_types) {
    add("von_mises_rng", rng_return_type<double_type>(t, u), t, u);
  }
 }
for (size_t i = 0; i < vector_types.size(); ++i) {
  for (size_t j = 0; j < vector_types.size(); ++j) {
    for (size_t k = 0; k < vector_types.size(); ++k) {
      add("weibull_ccdf_log", bare_expr_type(double_type()),
          vector_types[i], vector_types[j], vector_types[k]);
      add("weibull_cdf", bare_expr_type(double_type()),
          vector_types[i], vector_types[j], vector_types[k]);
      add("weibull_cdf_log", bare_expr_type(double_type()),
          vector_types[i], vector_types[j], vector_types[k]);
      add("weibull_log", bare_expr_type(double_type()),
          vector_types[i], vector_types[j], vector_types[k]);
      add("weibull_lccdf", bare_expr_type(double_type()),
          vector_types[i], vector_types[j], vector_types[k]);
      add("weibull_lcdf", bare_expr_type(double_type()),
          vector_types[i], vector_types[j], vector_types[k]);
      add("weibull_lpdf", bare_expr_type(double_type()),
          vector_types[i], vector_types[j], vector_types[k]);
    }
  }
 }
for (const auto& t : all_vector_types) {
  for (const auto& u : all_vector_types) {
    add("weibull_rng", rng_return_type<double_type>(t, u), t, u);
  }
 }
for (size_t i = 0; i < vector_types.size(); ++i) {
  for (size_t j = 0; j < vector_types.size(); ++j) {
    for (size_t k = 0; k < vector_types.size(); ++k) {
      for (size_t l = 0; l < vector_types.size(); ++l) {
        for (size_t m = 0; m < vector_types.size(); ++m) {
          add("wiener_log", bare_expr_type(double_type()), vector_types[i],
              vector_types[j],vector_types[k], vector_types[l],
              vector_types[m]);
          add("wiener_lpdf", bare_expr_type(double_type()), vector_types[i],
              vector_types[j],vector_types[k], vector_types[l],
              vector_types[m]);
        }
      }
    }
  }
 }
add("wishart_log", bare_expr_type(double_type()), bare_expr_type(matrix_type()), bare_expr_type(double_type()), bare_expr_type(matrix_type()));
add("wishart_lpdf", bare_expr_type(double_type()), bare_expr_type(matrix_type()), bare_expr_type(double_type()), bare_expr_type(matrix_type()));
add("wishart_rng", bare_expr_type(matrix_type()), bare_expr_type(double_type()), bare_expr_type(matrix_type()));<|MERGE_RESOLUTION|>--- conflicted
+++ resolved
@@ -87,7 +87,6 @@
     add("bernoulli_logit_lpmf", bare_expr_type(double_type()), int_vector_types[i], 
 	vector_types[j]);
   }
-<<<<<<< HEAD
 for (size_t i = 0; i < int_vector_types.size(); ++i)
   for (size_t j = 0; j < vector_types.size(); ++j) {
     add("bernoulli_logit_glm_lpmf",
@@ -109,12 +108,8 @@
         vector_types[j],
         expr_type(double_type()));
   }
-add("bessel_first_kind", expr_type(double_type()), expr_type(int_type()), expr_type(double_type()));
-add("bessel_second_kind", expr_type(double_type()), expr_type(int_type()), expr_type(double_type()));
-=======
 add("bessel_first_kind", bare_expr_type(double_type()), bare_expr_type(int_type()), bare_expr_type(double_type()));
 add("bessel_second_kind", bare_expr_type(double_type()), bare_expr_type(int_type()), bare_expr_type(double_type()));
->>>>>>> 205ff859
 for (size_t i = 0; i < int_vector_types.size(); i++)
   for (size_t j = 0; j < int_vector_types.size(); j++)
     for (size_t k = 0; k < vector_types.size(); k++)
