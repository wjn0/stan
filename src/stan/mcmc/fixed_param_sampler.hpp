--- conflicted
+++ resolved
@@ -13,13 +13,7 @@
 
     class fixed_param_sampler : public base_mcmc {
     public:
-<<<<<<< HEAD
       fixed_param_sampler(): base_mcmc() {
-=======
-      explicit fixed_param_sampler(std::ostream* o,
-                                   std::ostream* e)
-        : base_mcmc(o, e) {
->>>>>>> 8cc7c697
         this->name_ = "Fixed Parameter Sampler";
       }
 
@@ -32,4 +26,4 @@
 
 }  // stan
 
-#endif
+#endif