#ifndef STAN_MCMC_HMC_NUTS_ADAPT_DIAG_E_NUTS_HPP
#define STAN_MCMC_HMC_NUTS_ADAPT_DIAG_E_NUTS_HPP

#include <stan/mcmc/stepsize_var_adapter.hpp>
#include <stan/mcmc/hmc/nuts/diag_e_nuts.hpp>

namespace stan {

  namespace mcmc {

    // The No-U-Turn Sampler (NUTS) on a
    // Euclidean manifold with diagonal metric
    // and adaptive stepsize

<<<<<<< HEAD
    template <class M, class BaseRNG>
    class adapt_diag_e_nuts: public diag_e_nuts<M, BaseRNG>,
                             public stepsize_var_adapter {
    public:
        adapt_diag_e_nuts(M &m, BaseRNG& rng)
          : diag_e_nuts<M, BaseRNG>(m, rng),
          stepsize_var_adapter(m.num_params_r()) {}
=======
    template <typename Model, class BaseRNG>
    class adapt_diag_e_nuts: public diag_e_nuts<Model, BaseRNG>,
                             public stepsize_var_adapter {
    public:
        adapt_diag_e_nuts(Model &model, BaseRNG& rng,
                          std::ostream* o, std::ostream* e)
          : diag_e_nuts<Model, BaseRNG>(model, rng, o, e),
          stepsize_var_adapter(model.num_params_r()) {}
>>>>>>> 66830e2a

      ~adapt_diag_e_nuts() {}

      sample transition(sample& init_sample) {
        sample s = diag_e_nuts<Model, BaseRNG>::transition(init_sample);

        if (this->adapt_flag_) {
          this->stepsize_adaptation_.learn_stepsize(this->nom_epsilon_,
                                                    s.accept_stat());

          bool update = this->var_adaptation_.learn_variance(this->z_.mInv,
                                                             this->z_.q);

          if (update) {
            this->init_stepsize();

            this->stepsize_adaptation_.set_mu(log(10 * this->nom_epsilon_));
            this->stepsize_adaptation_.restart();
          }
        }
        return s;
      }

      void disengage_adaptation() {
        base_adapter::disengage_adaptation();
        this->stepsize_adaptation_.complete_adaptation(this->nom_epsilon_);
      }
    };

  }  // mcmc

}  // stan

#endif<|MERGE_RESOLUTION|>--- conflicted
+++ resolved
@@ -12,24 +12,13 @@
     // Euclidean manifold with diagonal metric
     // and adaptive stepsize
 
-<<<<<<< HEAD
-    template <class M, class BaseRNG>
-    class adapt_diag_e_nuts: public diag_e_nuts<M, BaseRNG>,
-                             public stepsize_var_adapter {
-    public:
-        adapt_diag_e_nuts(M &m, BaseRNG& rng)
-          : diag_e_nuts<M, BaseRNG>(m, rng),
-          stepsize_var_adapter(m.num_params_r()) {}
-=======
-    template <typename Model, class BaseRNG>
+    template <class Model, class BaseRNG>
     class adapt_diag_e_nuts: public diag_e_nuts<Model, BaseRNG>,
                              public stepsize_var_adapter {
     public:
-        adapt_diag_e_nuts(Model &model, BaseRNG& rng,
-                          std::ostream* o, std::ostream* e)
-          : diag_e_nuts<Model, BaseRNG>(model, rng, o, e),
+        adapt_diag_e_nuts(Model &model, BaseRNG& rng)
+          : diag_e_nuts<Model, BaseRNG>(model, rng),
           stepsize_var_adapter(model.num_params_r()) {}
->>>>>>> 66830e2a
 
       ~adapt_diag_e_nuts() {}
 
