--- conflicted
+++ resolved
@@ -176,22 +176,14 @@
        * @param info_writer Stream for information messages
        * @param error_writer Stream for error messages
       */
-<<<<<<< HEAD
-      int build_tree(int depth, Eigen::VectorXd& rho, ps_point& z_propose,
-                     double H0, double sign, int& n_leapfrog,
-                     double& log_sum_weight, double& sum_metro_prob,
-                     callbacks::writer& info_writer,
-                     callbacks::writer& error_writer) {
-=======
       bool build_tree(int depth, ps_point& z_propose,
                       Eigen::VectorXd& p_sharp_left,
                       Eigen::VectorXd& p_sharp_right,
                       Eigen::VectorXd& rho,
                       double H0, double sign, int& n_leapfrog,
                       double& log_sum_weight, double& sum_metro_prob,
-                      interface_callbacks::writer::base_writer& info_writer,
-                      interface_callbacks::writer::base_writer& error_writer) {
->>>>>>> 578e02e9
+                      callbacks::writer& info_writer,
+                      callbacks::writer& error_writer) {
         // Base case
         if (depth == 0) {
           this->integrator_.evolve(this->z_, this->hamiltonian_,
