--- conflicted
+++ resolved
@@ -12,10 +12,6 @@
     // Hamiltonian Monte Carlo on a
     // Euclidean manifold with unit metric
     // and static integration time
-<<<<<<< HEAD
-
-=======
->>>>>>> 9a7f5ef8
     template <class Model, class BaseRNG>
     class unit_e_static_hmc
       : public base_static_hmc<Model, unit_e_metric, expl_leapfrog, BaseRNG> {
