--- conflicted
+++ resolved
@@ -13,25 +13,14 @@
     // Hamiltonian Monte Carlo on a
     // Euclidean manifold with dense metric
     // and static integration time
-<<<<<<< HEAD
-    template <class M, class BaseRNG>
-    class dense_e_static_hmc
-      : public base_static_hmc<M, dense_e_metric,
-                               expl_leapfrog, BaseRNG> {
-    public:
-      dense_e_static_hmc(M &m, BaseRNG& rng)
-        : base_static_hmc<M, dense_e_metric, expl_leapfrog, BaseRNG>(m, rng) {
-=======
-    template <typename Model, class BaseRNG>
+    template <class Model, class BaseRNG>
     class dense_e_static_hmc
       : public base_static_hmc<Model, dense_e_metric,
                                expl_leapfrog, BaseRNG> {
     public:
-      dense_e_static_hmc(Model &model, BaseRNG& rng,
-                         std::ostream* o, std::ostream* e)
+      dense_e_static_hmc(Model &model, BaseRNG& rng)
         : base_static_hmc<Model, dense_e_metric,
-                          expl_leapfrog, BaseRNG>(model, rng, o, e) {
->>>>>>> 66830e2a
+                          expl_leapfrog, BaseRNG>(model, rng) {
         this->name_ = "Static HMC with a dense Euclidean metric";
       }
     };
