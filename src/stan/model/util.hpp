--- conflicted
+++ resolved
@@ -270,16 +270,9 @@
      * @param model Model.
      * @param params_r Real-valued parameter vector.
      * @param params_i Integer-valued parameter vector.
-<<<<<<< HEAD
-     * @param writer Writer callback for output.
-     * @param epsilon Real-valued scalar saying how much to perturb. Defaults to 1e-6.
-     * @param error Real-valued scalar saying how much error to allow. Defaults to 1e-6.
-     * @param msgs Stream to which Stan programs write. Defaults to 0.
-=======
      * @param epsilon Real-valued scalar saying how much to perturb. Reasonable value is 1e-6.
      * @param error Real-valued scalar saying how much error to allow. Reasonable value is 1e-6.
      * @param writer Writer for messages
->>>>>>> 3620522f
      * @return number of failed gradient comparisons versus allowed
      * error, so 0 if all gradients pass
      */
@@ -288,17 +281,10 @@
     int test_gradients(const M& model,
                        std::vector<double>& params_r,
                        std::vector<int>& params_i,
-<<<<<<< HEAD
-                       Writer& writer,
-                       double epsilon = 1e-6,
-                       double error = 1e-6,
-                       std::ostream* msgs = 0) {
-=======
                        double epsilon,
                        double error,
                        stan::interface_callbacks::writer::base_writer& writer) {
       std::stringstream msg;
->>>>>>> 3620522f
       std::vector<double> grad;
       double lp
         = log_prob_grad<propto, jacobian_adjust_transform>(model,
@@ -321,54 +307,30 @@
 
       int num_failed = 0;
 
-<<<<<<< HEAD
-      std::stringstream msg;
-      msg << " Log probability = " << lp;
-=======
       msg.str("");
       msg << " Log probability=" << lp;
->>>>>>> 3620522f
 
       writer();
       writer(msg.str());
       writer();
 
-<<<<<<< HEAD
-      msg.str(std::string());
-      msg.clear();
-=======
       msg.str("");
->>>>>>> 3620522f
       msg << std::setw(10) << "param idx"
           << std::setw(16) << "value"
           << std::setw(16) << "model"
           << std::setw(16) << "finite diff"
           << std::setw(16) << "error";
 
-<<<<<<< HEAD
-      writer();
-      writer(msg.str());
-      writer();
-
-      for (size_t k = 0; k < params_r.size(); k++) {
-        msg.str(std::string());
-        msg.clear();
-=======
       writer(msg.str());
 
       for (size_t k = 0; k < params_r.size(); k++) {
         msg.str("");
->>>>>>> 3620522f
         msg << std::setw(10) << k
             << std::setw(16) << params_r[k]
             << std::setw(16) << grad[k]
             << std::setw(16) << grad_fd[k]
             << std::setw(16) << (grad[k] - grad_fd[k]);
         writer(msg.str());
-<<<<<<< HEAD
-
-=======
->>>>>>> 3620522f
         if (std::fabs(grad[k] - grad_fd[k]) > error)
           num_failed++;
       }
