#include <string>
#include <boost/random/additive_combine.hpp>
#include <stan/io/dump.hpp>
#include <test/unit/mcmc/hmc/mock_hmc.hpp>
#include <stan/mcmc/hmc/hamiltonians/unit_e_metric.hpp>
#include <stan/interface_callbacks/writer/stream_writer.hpp>
#include <stan/interface_callbacks/writer/noop_writer.hpp>
#include <test/test-models/good/mcmc/hmc/hamiltonians/funnel.hpp>
#include <test/unit/util.hpp>
#include <gtest/gtest.h>

typedef boost::ecuyer1988 rng_t;

TEST(McmcUnitEMetric, sample_p) {
  rng_t base_rng(0);

  Eigen::VectorXd q(2);
  q(0) = 5;
  q(1) = 1;

  stan::mcmc::mock_model model(q.size());
<<<<<<< HEAD
  stan::mcmc::unit_e_metric<stan::mcmc::mock_model, rng_t>
    metric(model);
=======
  stan::mcmc::unit_e_metric<stan::mcmc::mock_model, rng_t> metric(model);
>>>>>>> 6796c997
  stan::mcmc::unit_e_point z(q.size());

  int n_samples = 1000;
  double m = 0;
  double m2 = 0;

  for (int i = 0; i < n_samples; ++i) {
    metric.sample_p(z, base_rng);
    double T = metric.T(z);

    double delta = T - m;
    m += delta / static_cast<double>(i + 1);
    m2 += delta * (T - m);
  }

  double var = m2 / (n_samples + 1.0);

  // Mean within 5sigma of expected value (d / 2)
  EXPECT_EQ(true, fabs(m   - 0.5 * q.size()) < 5.0 * sqrt(var));

  // Variance within 10% of expected value (d / 2)
  EXPECT_EQ(true, fabs(var - 0.5 * q.size()) < 0.1 * q.size());
<<<<<<< HEAD

  EXPECT_EQ("", metric.info().str());
  EXPECT_EQ("", metric.err().str());
=======
>>>>>>> 6796c997
}

TEST(McmcUnitEMetric, gradients) {

  rng_t base_rng(0);

  Eigen::VectorXd q = Eigen::VectorXd::Ones(11);

  stan::mcmc::unit_e_point z(q.size());
  z.q = q;
  z.p.setOnes();

  std::fstream data_stream(std::string("").c_str(), std::fstream::in);
  stan::io::dump data_var_context(data_stream);
  data_stream.close();
<<<<<<< HEAD

  std::stringstream model_output;
  funnel_model_namespace::funnel_model model(data_var_context, &model_output);

  stan::mcmc::unit_e_metric<funnel_model_namespace::funnel_model, rng_t>
      metric(model);

  double epsilon = 1e-6;

  metric.update(z);

=======
  
  std::stringstream model_output, metric_output;
  stan::interface_callbacks::writer::stream_writer writer(metric_output);
  
  funnel_model_namespace::funnel_model model(data_var_context, &model_output);
  
  stan::mcmc::unit_e_metric<funnel_model_namespace::funnel_model, rng_t> metric(model);
  
  double epsilon = 1e-6;

  metric.update(z, writer);
  
>>>>>>> 6796c997
  Eigen::VectorXd g1 = metric.dtau_dq(z);

  for (int i = 0; i < z.q.size(); ++i) {

    double delta = 0;

    z.q(i) += epsilon;
    metric.update(z, writer);
    delta += metric.tau(z);

    z.q(i) -= 2 * epsilon;
    metric.update(z, writer);
    delta -= metric.tau(z);

    z.q(i) += epsilon;
<<<<<<< HEAD
    metric.update(z);

=======
    metric.update(z, writer);
    
>>>>>>> 6796c997
    delta /= 2 * epsilon;

    EXPECT_NEAR(delta, g1(i), epsilon);

  }

  Eigen::VectorXd g2 = metric.dtau_dp(z);

  for (int i = 0; i < z.q.size(); ++i) {

    double delta = 0;

    z.p(i) += epsilon;
    delta += metric.tau(z);

    z.p(i) -= 2 * epsilon;
    delta -= metric.tau(z);

    z.p(i) += epsilon;

    delta /= 2 * epsilon;

    EXPECT_NEAR(delta, g2(i), epsilon);

  }

  Eigen::VectorXd g3 = metric.dphi_dq(z);

  for (int i = 0; i < z.q.size(); ++i) {

    double delta = 0;

    z.q(i) += epsilon;
    metric.update(z, writer);
    delta += metric.phi(z);

    z.q(i) -= 2 * epsilon;
    metric.update(z, writer);
    delta -= metric.phi(z);

    z.q(i) += epsilon;
<<<<<<< HEAD
    metric.update(z);

=======
    metric.update(z, writer);
    
>>>>>>> 6796c997
    delta /= 2 * epsilon;

    EXPECT_NEAR(delta, g3(i), epsilon);

  }


  EXPECT_EQ("", model_output.str());
  EXPECT_EQ("", metric.info().str());
  EXPECT_EQ("", metric.err().str());
}

TEST(McmcUnitEMetric, streams) {
  stan::test::capture_std_streams();
  rng_t base_rng(0);

  Eigen::VectorXd q(2);
  q(0) = 5;
  q(1) = 1;
  stan::mcmc::mock_model model(q.size());
  
  // for use in Google Test macros below
  typedef stan::mcmc::unit_e_metric<stan::mcmc::mock_model, rng_t> unit_e;

  EXPECT_NO_THROW(unit_e metric(model));
<<<<<<< HEAD

=======
  
>>>>>>> 6796c997
  stan::test::reset_std_streams();
  EXPECT_EQ("", stan::test::cout_ss.str());
  EXPECT_EQ("", stan::test::cerr_ss.str());
}<|MERGE_RESOLUTION|>--- conflicted
+++ resolved
@@ -13,74 +13,50 @@
 
 TEST(McmcUnitEMetric, sample_p) {
   rng_t base_rng(0);
-
+  
   Eigen::VectorXd q(2);
   q(0) = 5;
   q(1) = 1;
 
   stan::mcmc::mock_model model(q.size());
-<<<<<<< HEAD
-  stan::mcmc::unit_e_metric<stan::mcmc::mock_model, rng_t>
-    metric(model);
-=======
   stan::mcmc::unit_e_metric<stan::mcmc::mock_model, rng_t> metric(model);
->>>>>>> 6796c997
   stan::mcmc::unit_e_point z(q.size());
-
+  
   int n_samples = 1000;
   double m = 0;
   double m2 = 0;
-
+  
   for (int i = 0; i < n_samples; ++i) {
     metric.sample_p(z, base_rng);
     double T = metric.T(z);
-
+    
     double delta = T - m;
     m += delta / static_cast<double>(i + 1);
     m2 += delta * (T - m);
   }
-
+  
   double var = m2 / (n_samples + 1.0);
-
+  
   // Mean within 5sigma of expected value (d / 2)
   EXPECT_EQ(true, fabs(m   - 0.5 * q.size()) < 5.0 * sqrt(var));
-
+  
   // Variance within 10% of expected value (d / 2)
   EXPECT_EQ(true, fabs(var - 0.5 * q.size()) < 0.1 * q.size());
-<<<<<<< HEAD
-
-  EXPECT_EQ("", metric.info().str());
-  EXPECT_EQ("", metric.err().str());
-=======
->>>>>>> 6796c997
 }
 
 TEST(McmcUnitEMetric, gradients) {
-
+  
   rng_t base_rng(0);
-
+  
   Eigen::VectorXd q = Eigen::VectorXd::Ones(11);
-
+  
   stan::mcmc::unit_e_point z(q.size());
   z.q = q;
   z.p.setOnes();
-
+  
   std::fstream data_stream(std::string("").c_str(), std::fstream::in);
   stan::io::dump data_var_context(data_stream);
   data_stream.close();
-<<<<<<< HEAD
-
-  std::stringstream model_output;
-  funnel_model_namespace::funnel_model model(data_var_context, &model_output);
-
-  stan::mcmc::unit_e_metric<funnel_model_namespace::funnel_model, rng_t>
-      metric(model);
-
-  double epsilon = 1e-6;
-
-  metric.update(z);
-
-=======
   
   std::stringstream model_output, metric_output;
   stan::interface_callbacks::writer::stream_writer writer(metric_output);
@@ -93,93 +69,81 @@
 
   metric.update(z, writer);
   
->>>>>>> 6796c997
   Eigen::VectorXd g1 = metric.dtau_dq(z);
-
+  
   for (int i = 0; i < z.q.size(); ++i) {
-
+    
     double delta = 0;
-
+    
     z.q(i) += epsilon;
     metric.update(z, writer);
     delta += metric.tau(z);
-
+    
     z.q(i) -= 2 * epsilon;
     metric.update(z, writer);
     delta -= metric.tau(z);
-
+    
     z.q(i) += epsilon;
-<<<<<<< HEAD
-    metric.update(z);
-
-=======
     metric.update(z, writer);
     
->>>>>>> 6796c997
     delta /= 2 * epsilon;
-
+    
     EXPECT_NEAR(delta, g1(i), epsilon);
-
+    
   }
-
+  
   Eigen::VectorXd g2 = metric.dtau_dp(z);
-
+  
   for (int i = 0; i < z.q.size(); ++i) {
-
+    
     double delta = 0;
-
+    
     z.p(i) += epsilon;
     delta += metric.tau(z);
-
+    
     z.p(i) -= 2 * epsilon;
     delta -= metric.tau(z);
-
+    
     z.p(i) += epsilon;
-
+    
     delta /= 2 * epsilon;
-
+    
     EXPECT_NEAR(delta, g2(i), epsilon);
-
+    
   }
-
+  
   Eigen::VectorXd g3 = metric.dphi_dq(z);
-
+  
   for (int i = 0; i < z.q.size(); ++i) {
-
+    
     double delta = 0;
-
+    
     z.q(i) += epsilon;
     metric.update(z, writer);
     delta += metric.phi(z);
-
+    
     z.q(i) -= 2 * epsilon;
     metric.update(z, writer);
     delta -= metric.phi(z);
-
+    
     z.q(i) += epsilon;
-<<<<<<< HEAD
-    metric.update(z);
-
-=======
     metric.update(z, writer);
     
->>>>>>> 6796c997
     delta /= 2 * epsilon;
-
+    
     EXPECT_NEAR(delta, g3(i), epsilon);
-
+    
   }
 
 
   EXPECT_EQ("", model_output.str());
-  EXPECT_EQ("", metric.info().str());
-  EXPECT_EQ("", metric.err().str());
+  EXPECT_EQ("", metric_output.str());
 }
 
 TEST(McmcUnitEMetric, streams) {
   stan::test::capture_std_streams();
   rng_t base_rng(0);
-
+  
   Eigen::VectorXd q(2);
   q(0) = 5;
   q(1) = 1;
@@ -189,11 +153,7 @@
   typedef stan::mcmc::unit_e_metric<stan::mcmc::mock_model, rng_t> unit_e;
 
   EXPECT_NO_THROW(unit_e metric(model));
-<<<<<<< HEAD
-
-=======
   
->>>>>>> 6796c997
   stan::test::reset_std_streams();
   EXPECT_EQ("", stan::test::cout_ss.str());
   EXPECT_EQ("", stan::test::cerr_ss.str());
