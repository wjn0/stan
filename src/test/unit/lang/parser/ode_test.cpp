#include <gtest/gtest.h>
#include <test/unit/lang/utility.hpp>

TEST(lang_parser, integrate_ode_good) {
  test_parsable("ode_good");
}
TEST(lang_parser, integrate_ode_bad) {
  test_throws("ode/bad_fun_type",
              "Wrong signature ");
  test_throws("ode/bad_y_type",
              "Second argument to integrate_ode must");
  test_throws("ode/bad_t_type",
              "Third argument to integrate_ode must");
  test_throws("ode/bad_ts_type",
              "Fourth argument to integrate_ode must");
  test_throws("ode/bad_theta_type",
              "Fifth argument to integrate_ode must");
  test_throws("ode/bad_x_type",
              "Sixth argument to integrate_ode must");
  test_throws("ode/bad_x_int_type",
              "Seventh argument to integrate_ode must");
  test_throws("ode/bad_t0_var_type",
              "Third argument to integrate_ode (initial times)");
  test_throws("ode/bad_ts_var_type",
              "Fourth argument to integrate_ode (solution times)");
  test_throws("ode/bad_x_var_type",
              "Sixth argument to integrate_ode (real data)");
}
TEST(lang_parser, integrate_ode_rk45_bad) {
  test_throws("ode/bad_fun_type_rk45",
              "Wrong signature for function integrate_ode_rk45");
  test_throws("ode/bad_y_type_rk45",
              "Second argument to integrate_ode_rk45 must");
  test_throws("ode/bad_t_type_rk45",
              "Third argument to integrate_ode_rk45 must");
  test_throws("ode/bad_ts_type_rk45",
              "Fourth argument to integrate_ode_rk45 must");
  test_throws("ode/bad_theta_type_rk45",
              "Fifth argument to integrate_ode_rk45 must");
  test_throws("ode/bad_x_type_rk45",
              "Sixth argument to integrate_ode_rk45 must");
  test_throws("ode/bad_x_int_type_rk45",
              "Seventh argument to integrate_ode_rk45 must");
  test_throws("ode/bad_t0_var_type_rk45",
              "Third argument to integrate_ode_rk45 (initial times)");
  test_throws("ode/bad_ts_var_type_rk45",
              "Fourth argument to integrate_ode_rk45 (solution times)");
  test_throws("ode/bad_x_var_type_rk45",
              "Sixth argument to integrate_ode_rk45 (real data)");
}
TEST(lang_parser, integrate_ode_bdf_bad) {
  test_throws("ode/bad_bdf_control_function_return",
              "Wrong signature ");
  test_throws("ode/bad_fun_type_bdf",
              "Wrong signature ");
  test_throws("ode/bad_y_type_bdf",
              "Second argument to integrate_ode_bdf must");
  test_throws("ode/bad_t_type_bdf",
              "Third argument to integrate_ode_bdf must have");
  test_throws("ode/bad_ts_type_bdf",
              "Fourth argument to integrate_ode_bdf must");
  test_throws("ode/bad_theta_type_bdf",
              "Fifth argument to integrate_ode_bdf must");
  test_throws("ode/bad_x_type_bdf",
              "Sixth argument to integrate_ode_bdf must");
  test_throws("ode/bad_x_int_type_bdf",
              "Seventh argument to integrate_ode_bdf must");
  test_throws("ode/bad_t0_var_type_bdf",
              "Third argument to integrate_ode_bdf (initial times)");
  test_throws("ode/bad_ts_var_type_bdf",
              "Fourth argument to integrate_ode_bdf (solution times)");
  test_throws("ode/bad_x_var_type_bdf",
              "Sixth argument to integrate_ode_bdf (real data)");
}



TEST(lang_parser, integrate_ode_rk45_control_bad) {
  test_throws("ode/bad_fun_type_rk45_control",
              "Wrong signature ");
  test_throws("ode/bad_y_type_rk45_control",
              "Second argument to integrate_ode_rk45 must");
  test_throws("ode/bad_t_type_rk45_control",
              "Third argument to integrate_ode_rk45 must");
  test_throws("ode/bad_ts_type_rk45_control",
              "Fourth argument to integrate_ode_rk45 must");
  test_throws("ode/bad_theta_type_rk45_control",
              "Fifth argument to integrate_ode_rk45 must");
  test_throws("ode/bad_x_type_rk45_control",
              "Sixth argument to integrate_ode_rk45 must");
  test_throws("ode/bad_x_int_type_rk45_control",
              "Seventh argument to integrate_ode_rk45 must");
  test_throws("ode/bad_t0_var_type_rk45_control",
              "Third argument to integrate_ode_rk45 (initial times)");
  test_throws("ode/bad_ts_var_type_rk45_control",
              "Fourth argument to integrate_ode_rk45 (solution times)");
  test_throws("ode/bad_x_var_type_rk45_control",
              "Sixth argument to integrate_ode_rk45 (real data)");
}
TEST(lang_parser, integrate_ode_bdf_control_bad) {
  test_throws("ode/bad_fun_type_bdf_control",
              "Wrong signature ");
  test_throws("ode/bad_y_type_bdf_control",
              "Second argument to integrate_ode_bdf must");
  test_throws("ode/bad_t_type_bdf_control",
              "Third argument to integrate_ode_bdf must");
  test_throws("ode/bad_ts_type_bdf_control",
              "Fourth argument to integrate_ode_bdf must");
  test_throws("ode/bad_theta_type_bdf_control",
              "Fifth argument to integrate_ode_bdf must");
  test_throws("ode/bad_x_type_bdf_control",
              "Sixth argument to integrate_ode_bdf must");
  test_throws("ode/bad_x_int_type_bdf_control",
              "Seventh argument to integrate_ode_bdf must");
  test_throws("ode/bad_t0_var_type_bdf_control",
              "Third argument to integrate_ode_bdf (initial times)");
  test_throws("ode/bad_ts_var_type_bdf_control",
              "Fourth argument to integrate_ode_bdf (solution times)");
  test_throws("ode/bad_x_var_type_bdf_control",
<<<<<<< HEAD
              "Sixth argument to integrate_ode_bdf (real data)");
=======
      "sixth argument to integrate_ode_bdf (real data) must be data only");
}

TEST(lang_parser, integrate_ode_adams_bad) {
  test_throws("ode/adams/bad_adams_control_function_return",
      "first argument to integrate_ode_adams must be the name of a function with signature");
  test_throws("ode/adams/bad_fun_type",
      "first argument to integrate_ode_adams must be the name of a function with signature");
  test_throws("ode/adams/bad_y_type",
              "second argument to integrate_ode_adams must have type real[]");
  test_throws("ode/adams/bad_t_type",
          "third argument to integrate_ode_adams must have type real or int");
  test_throws("ode/adams/bad_ts_type",
              "fourth argument to integrate_ode_adams must have type real[]");
  test_throws("ode/adams/bad_theta_type",
              "fifth argument to integrate_ode_adams must have type real[]");
  test_throws("ode/adams/bad_x_type",
              "sixth argument to integrate_ode_adams must have type real[]");
  test_throws("ode/adams/bad_x_int_type",
              "seventh argument to integrate_ode_adams must have type int[]");
  test_throws("ode/adams/bad_t0_var_type",
      "third argument to integrate_ode_adams (initial times) must be data only");
  test_throws("ode/adams/bad_x_var_type",
      "sixth argument to integrate_ode_adams (real data) must be data only");
}

TEST(lang_parser, integrate_ode_adams_control_bad) {
  test_throws("ode/adams/bad_fun_type_control",
      "first argument to integrate_ode_adams must be the name of a function with signature");
  test_throws("ode/adams/bad_y_type_control",
              "second argument to integrate_ode_adams must have type real[]");
  test_throws("ode/adams/bad_t_type_control",
          "third argument to integrate_ode_adams must have type real or int");
  test_throws("ode/adams/bad_ts_type_control",
              "fourth argument to integrate_ode_adams must have type real[]");
  test_throws("ode/adams/bad_theta_type_control",
              "fifth argument to integrate_ode_adams must have type real[]");
  test_throws("ode/adams/bad_x_type_control",
              "sixth argument to integrate_ode_adams must have type real[]");
  test_throws("ode/adams/bad_x_int_type_control",
              "seventh argument to integrate_ode_adams must have type int[]");
  test_throws("ode/adams/bad_t0_var_type_control",
      "third argument to integrate_ode_adams (initial times) must be data only");
  test_throws("ode/adams/bad_ts_var_type_control",
    "fourth argument to integrate_ode_adams (solution times) must be data only");
  test_throws("ode/adams/bad_x_var_type_adams_control",
      "sixth argument to integrate_ode_adams (real data) must be data only");
>>>>>>> bf248025
}<|MERGE_RESOLUTION|>--- conflicted
+++ resolved
@@ -117,10 +117,7 @@
   test_throws("ode/bad_ts_var_type_bdf_control",
               "Fourth argument to integrate_ode_bdf (solution times)");
   test_throws("ode/bad_x_var_type_bdf_control",
-<<<<<<< HEAD
               "Sixth argument to integrate_ode_bdf (real data)");
-=======
-      "sixth argument to integrate_ode_bdf (real data) must be data only");
 }
 
 TEST(lang_parser, integrate_ode_adams_bad) {
@@ -167,5 +164,4 @@
     "fourth argument to integrate_ode_adams (solution times) must be data only");
   test_throws("ode/adams/bad_x_var_type_adams_control",
       "sixth argument to integrate_ode_adams (real data) must be data only");
->>>>>>> bf248025
 }