#include <stan/services/sample/fixed_param.hpp>
#include <gtest/gtest.h>
#include <stan/io/empty_var_context.hpp>
#include <test/test-models/good/optimization/rosenbrock.hpp>
#include <test/unit/services/instrumented_callbacks.hpp>
#include <iostream>


class ServicesSamplesFixedParam : public testing::Test {
public:
  ServicesSamplesFixedParam()
    : model(context, &model_log) {}

  std::stringstream model_log;
  stan::test::unit::instrumented_logger logger;
  stan::test::unit::instrumented_writer init, parameter, diagnostic;
  stan::io::empty_var_context context;
  stan_model model;
};


TEST_F(ServicesSamplesFixedParam, call_count) {
  unsigned int seed = 0;
  unsigned int chain = 1;
  double init_radius = 0;
  int num_iterations = 10;

  int refresh = 0;
  stan::test::unit::instrumented_interrupt interrupt;
  EXPECT_EQ(interrupt.call_count(), 0);

  int return_code = stan::services::sample::fixed_param(model, context,
                                                        seed, chain, init_radius,
                                                        num_iterations,
                                                        1,
                                                        refresh,
                                                        interrupt,
                                                        logger,
                                                        init,
                                                        parameter,
                                                        diagnostic);
  EXPECT_EQ(0, return_code);

  // Expecatations of message call counts
  EXPECT_EQ(num_iterations, interrupt.call_count());
  EXPECT_EQ(1, parameter.call_count("vector_string"));
  EXPECT_EQ(num_iterations, parameter.call_count("vector_double"));
  EXPECT_EQ(1, diagnostic.call_count("vector_string"));
  EXPECT_EQ(num_iterations, diagnostic.call_count("vector_double"));
}


TEST_F(ServicesSamplesFixedParam, output_sizes) {
  unsigned int seed = 0;
  unsigned int chain = 1;
  double init_radius = 0;
  int num_iterations = 10;

  int refresh = 0;
  stan::test::unit::instrumented_interrupt interrupt;
  EXPECT_EQ(interrupt.call_count(), 0);

  stan::services::sample::fixed_param(model, context,
                                      seed, chain, init_radius,
                                      num_iterations,
                                      1,
                                      refresh,
                                      interrupt,
                                      logger,
                                      init,
                                      parameter,
                                      diagnostic);

  std::vector<std::vector<std::string> > parameter_names;
  parameter_names = parameter.vector_string_values();
  std::vector<std::vector<double> > parameter_values;
  parameter_values = parameter.vector_double_values();
  std::vector<std::vector<std::string> > diagnostic_names;
  diagnostic_names = diagnostic.vector_string_values();
  std::vector<std::vector<double> > diagnostic_values;
  diagnostic_values = diagnostic.vector_double_values();
  std::vector<std::string> message_values;
  message_values = message.string_values();
  std::vector<std::string> init_values;
  init_values = init.string_values();
  std::vector<std::string> error_values;
  error_values = error.string_values();

  EXPECT_NE(std::string::npos, message_values[0].find("Elapsed Time:"));
  EXPECT_NE(std::string::npos, message_values[0].find("seconds (Warm-up)"));
  EXPECT_NE(std::string::npos, message_values[1].find("seconds (Sampling)"));
  EXPECT_NE(std::string::npos, message_values[2].find("seconds (Total)"));

<<<<<<< HEAD
  EXPECT_EQ(0, init_values.size());
  EXPECT_EQ(0, error_values.size());

  // Expectations of static parameter names for rosenbrock model
=======
  // Expectations of parameter parameter names.
>>>>>>> 05196ec6
  ASSERT_EQ(4, parameter_names[0].size());
  EXPECT_EQ("lp__", parameter_names[0][0]);
  EXPECT_EQ("accept_stat__", parameter_names[0][1]);
  EXPECT_EQ("x", parameter_names[0][2]);
  EXPECT_EQ("y", parameter_names[0][3]);

  // Expect one name per parameter value.
  EXPECT_EQ(parameter_names[0].size(), parameter_values[0].size());
  EXPECT_EQ(diagnostic_names[0].size(), diagnostic_values[0].size());

  // Expect one vector of parameter values per iterations
  EXPECT_EQ(num_iterations, parameter_values.size());

  // Expect one call to set parameter names, and one set of output per
  // iteration.
  EXPECT_EQ("lp__", diagnostic_names[0][0]);
  EXPECT_EQ("accept_stat__", diagnostic_names[0][1]);
}


TEST_F(ServicesSamplesFixedParam, parameter_checks) {
  unsigned int seed = 0;
  unsigned int chain = 1;
  double init_radius = 0;
  int num_iterations = 10;

  int refresh = 0;
  stan::test::unit::instrumented_interrupt interrupt;
  EXPECT_EQ(interrupt.call_count(), 0);

  int return_code = stan::services::sample::fixed_param(model, context,
                                                        seed, chain, init_radius,
                                                        num_iterations,
                                                        1,
                                                        refresh,
                                                        interrupt,
                                                        logger,
                                                        init,
                                                        parameter,
                                                        diagnostic);

  std::vector<std::vector<std::string> > parameter_names;
  parameter_names = parameter.vector_string_values();
  std::vector<std::vector<double> > parameter_values;
  parameter_values = parameter.vector_double_values();
  std::vector<std::vector<std::string> > diagnostic_names;
  diagnostic_names = diagnostic.vector_string_values();
  std::vector<std::vector<double> > diagnostic_values;
  diagnostic_values = diagnostic.vector_double_values();

  // Expect parameter values to stay at zero.
  EXPECT_DOUBLE_EQ(0.0, parameter_values.front()[1])
    << "initial memory_writer should be (0, 0)";
  EXPECT_DOUBLE_EQ(0.0, parameter_values.front()[2])
    << "initial memory_writer should be (0, 0)";
  EXPECT_DOUBLE_EQ(0.0, parameter_values.back()[1])
    << "final memory_writer should be (0, 0)";
  EXPECT_DOUBLE_EQ(0.0, parameter_values.back()[2])
    << "final memory_writer should be (0, 0)";
  EXPECT_EQ(return_code, 0);
}
<<<<<<< HEAD
=======

TEST_F(ServicesSamplesFixedParam, output_regression) {
  unsigned int seed = 0;
  unsigned int chain = 1;
  double init_radius = 0;
  int num_iterations = 10;

  int refresh = 0;
  stan::test::unit::instrumented_interrupt interrupt;
  EXPECT_EQ(interrupt.call_count(), 0);

  stan::services::sample::fixed_param(model, context,
                                      seed, chain, init_radius,
                                      num_iterations,
                                      1,
                                      refresh,
                                      interrupt,
                                      logger,
                                      init,
                                      parameter,
                                      diagnostic);

  std::vector<std::vector<std::string> > parameter_names;
  parameter_names = parameter.vector_string_values();
  std::vector<std::vector<double> > parameter_values;
  parameter_values = parameter.vector_double_values();
  std::vector<std::vector<std::string> > diagnostic_names;
  diagnostic_names = diagnostic.vector_string_values();
  std::vector<std::vector<double> > diagnostic_values;
  diagnostic_values = diagnostic.vector_double_values();
  std::vector<std::string> init_values;
  init_values = init.string_values();

  EXPECT_EQ(1, logger.find_info("Elapsed Time:"));
  EXPECT_EQ(1, logger.find_info("seconds (Warm-up)"));
  EXPECT_EQ(1, logger.find_info("seconds (Sampling)"));
  EXPECT_EQ(1, logger.find_info("seconds (Total)"));
  EXPECT_EQ(0, logger.call_count_error());

  EXPECT_EQ(0, init_values.size());
}
>>>>>>> 05196ec6
<|MERGE_RESOLUTION|>--- conflicted
+++ resolved
@@ -79,26 +79,8 @@
   diagnostic_names = diagnostic.vector_string_values();
   std::vector<std::vector<double> > diagnostic_values;
   diagnostic_values = diagnostic.vector_double_values();
-  std::vector<std::string> message_values;
-  message_values = message.string_values();
-  std::vector<std::string> init_values;
-  init_values = init.string_values();
-  std::vector<std::string> error_values;
-  error_values = error.string_values();
 
-  EXPECT_NE(std::string::npos, message_values[0].find("Elapsed Time:"));
-  EXPECT_NE(std::string::npos, message_values[0].find("seconds (Warm-up)"));
-  EXPECT_NE(std::string::npos, message_values[1].find("seconds (Sampling)"));
-  EXPECT_NE(std::string::npos, message_values[2].find("seconds (Total)"));
-
-<<<<<<< HEAD
-  EXPECT_EQ(0, init_values.size());
-  EXPECT_EQ(0, error_values.size());
-
-  // Expectations of static parameter names for rosenbrock model
-=======
   // Expectations of parameter parameter names.
->>>>>>> 05196ec6
   ASSERT_EQ(4, parameter_names[0].size());
   EXPECT_EQ("lp__", parameter_names[0][0]);
   EXPECT_EQ("accept_stat__", parameter_names[0][1]);
@@ -160,8 +142,6 @@
     << "final memory_writer should be (0, 0)";
   EXPECT_EQ(return_code, 0);
 }
-<<<<<<< HEAD
-=======
 
 TEST_F(ServicesSamplesFixedParam, output_regression) {
   unsigned int seed = 0;
@@ -202,5 +182,4 @@
   EXPECT_EQ(0, logger.call_count_error());
 
   EXPECT_EQ(0, init_values.size());
-}
->>>>>>> 05196ec6
+}