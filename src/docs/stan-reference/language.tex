\part{Modeling Language Reference}

\chapter{Execution of a Stan Program}

\noindent 
This chapter provides a sketch of how a compiled Stan model is
executed using sampling.  Optimization shares the same data reading
and initialization steps, but then does optimization rather than sampling.

This sketch is elaborated in the following chapters of this part,
which cover variable declarations, expressions, statements, and blocks
in more detail.


\section{Reading and Transforming Data}

The reading and transforming data steps are the same for sampling,
optimization and diagnostics.

\subsection{Read Data}

The first step of execution is to read data into memory.   Data may be
read in through file (in CmdStan) or through memory (RStan and
PyStan);  see their respective manuals for details.
%
\footnote{The \Cpp code underlying Stan is flexible enough to allow
  data to be read from memory or file.  Calls from \R, for instance,
  can be configured to read data from file or directly from \R's
  memory.}
%
All of the variables declared in the \code{data} block will be read.
If a variable cannot be read, the program will halt with a message
indicating which data variable is missing.

After each variable is read, if it has a declared constraint, the
constraint is validated.  For example, if a variable \code{N} is
declared as \code{int<lower=0>}, after \code{N} is read, it will be tested
to make sure it is greater than or equal to zero.  If a variable
violates its declared constraint, the program will halt with a warning
message indicating which variable contains an illegal value, the value
that was read, and the constraint that was declared.

\subsection{Define Transformed Data}

After data is read into the model, the transformed data variable
statements are executed in order to define the transformed data
variables.  As the statements execute, declared constraints on
variables are not enforced.

After the statements are executed, all declared constraints on
transformed data variables are validated.  If the validation fails,
execution halts and the variable's name, value and constraints are
displayed.

\section{Initialization}

Initialization is the same for sampling, optimization, and diagnosis

\subsection{User-Supplied Initial Values}

If there are user-supplied initial values for parameters, these are
read using the same input mechanism and same file format as data
reads.  Any constraints declared on the parameters are validated for
the initial values.  If a variable's value violates its declared
constraint, the program halts and a diagnostic message is printed.

After being read, initial values are transformed to unconstrained
values that will be used to initialize the sampler. 

\subsubsection{Boundary Values are Problematic}

Because of the way Stan defines its transforms from the constrained to
the unconstrained space, initializing parameters on the boundaries of
their constraints is usually problematic.  For instance, with a
constraint
%
\begin{quote}
\begin{Verbatim}
parameters {
  real<lower=0,upper=1> theta;
  ...
}
\end{Verbatim}
\end{quote}
%
an initial value of 0 for \code{theta} leads to an unconstrained value
of $-\infty$, whereas a value of 1 leads to an unconstrained value of
$+\infty$.  While this will be inverse transformed back correctly
given the behavior of floating point arithmetic, the Jacobian will be
infinite and the log probability function will fail and raise an
exception.  

\subsection{Random Initial Values}

If there are no user-supplied initial values, the default
initialization strategy is to initialize the unconstrained parameters
directly with values drawn uniformly from the interval $(-2,2)$.  The
bounds of this initialization can be changed but it is always
symmetric around 0. The value of 0 is special in that it represents
the median of the initialization.  An unconstrained value of 0
corresponds to different parameter values depending on the constraints
declared on the parameters.

An unconstrained real does not involve any transform, so an initial
value of 0 for the unconstrained parameters is also a value of 0 for
the constrained parameters.  

For parameters that are bounded below at 0, the initial value of 0 on
the unconstrained scale corresponds to $\exp(0) = 1$ on the
constrained scale.  A value of -2 corresponds to $\exp(-2) = .13$ and
a value of 2 corresponds to $\exp(2) = 7.4$.

For parameters bounded above and below, the initial value of 0 on the
unconstrained scale corresponds to a value at the midpoint of the
constraint interval.  For probability parameters, bounded below by 0
and above by 1, the transform is the inverse logit, so that an initial
unconstrained value of 0 corresponds to a constrained value of 0.5, -2
corresponds to 0.12 and 2 to 0.88.  Bounds other than 0 and 1 are
just scaled and translated.

Simplexes with initial values of 0 on the unconstrained basis
correspond to symmetric values on the constrained values (i.e., each
value is $1/K$ in a $K$-simplex).

Cholesky factors for positive-definite matrices are initialized to 1
on the diagonal and 0 elsewhere;  this is because the diagonal is log
transformed and the below-diagonal values are unconstrained.

The initial values for other parameters can be determined from the
transform that is applied.  The transforms are all described in full
detail in \refchapter{variable-transforms}.

\subsection{Zero Initial Values}

The initial values may all be set to 0 on the unconstrained scale.
This can be helpful for diagnosis, and may also be a good starting
point for sampling.  Once a model is running, multiple chains with
more diffuse starting points can help diagnose problems with
convergence; see \refsection{convergence} for more information on
convergence monitoring.





\section{Sampling}

Sampling is based on simulating the Hamiltonian of a particle with a
starting position equal to the current parameter values and an initial
momentum (kinetic energy) generated randomly.  The potential energy at
work on the particle is taken to be the negative log (unnormalized) total
probability function defined by the model.  In the usual approach to
implementing \HMC, the Hamiltonian dynamics of the particle is
simulated using the leapfrog integrator, which discretizes the smooth
path of the particle into a number of small time steps called leapfrog
steps.

\subsection{Leapfrog Steps}

For each leapfrog step, the negative log probability function and its
gradient need to be evaluated at the position corresponding to the
current parameter values (a more detailed sketch is provided in the
next section).  These are used to update the momentum based on the
gradient and the position based on the momentum.

For simple models, only a few leapfrog steps with large step sizes are
needed.  For models with complex posterior geometries, many small
leapfrog steps may be needed to accurately model the path of the
parameters.

If the user specifies the number of leapfrog steps (i.e., chooses to
use standard \HMC), that number of leapfrog steps are simulated.  If
the user has not specified the number of leapfrog steps, the No-U-Turn
sampler (\NUTS) will determine the number of leapfrog steps adaptively
\citep{Hoffman-Gelman:2011, Hoffman-Gelman:2014}.

\subsection{Log Probability and Gradient Calculation}

During each leapfrog step, the log probability function and its
gradient must be calculated.  This is where most of the time in the
Stan algorithm is spent.  This log probability function, which is
used by the sampling algorithm, is defined over the unconstrained
parameters.

The first step of the calculation requires the inverse transform of
the unconstrained parameter values back to the constrained parameters
in terms of which the model is defined.  There is no error checking
required because the inverse transform is a total function on every point
in whose range satisfies the constraints.

Because the probability statements in the model are defined in terms
of constrained parameters, the log Jacobian of the inverse transform
must be added to the accumulated log probability.

Next, the transformed parameter statements are executed.  After they
complete, any constraints declared for the transformed parameters are
checked.  If the constraints are violated, the model will halt with a
diagnostic error message.

The final step in the log probability function calculation is to
execute the statements defined in the model block.  

As the log probability function executes, it accumulates an in-memory
representation of the expression tree used to calculate the log
probability.  This includes all of the transformed parameter
operations and all of the Jacobian adjustments.  This tree is then
used to evaluate the gradients by propagating partial derivatives
backward along the expression graph.  The gradient calculations
account for the majority of the cycles consumed by a Stan program.

\subsection{Metropolis Accept/Reject}

A standard Metropolis accept/reject step is required to retain detailed
balance and ensure samples are marginally distributed according to the
probability function defined by the model.  This Metropolis adjustment
is based on comparing log probabilities, here defined by the
Hamiltonian, which is the sum of the potential (negative log
probability) and kinetic (squared momentum) energies.  In theory, the
Hamiltonian is invariant over the path of the particle and rejection
should never occur.  In practice, the probability of rejection is
determined by the accuracy of the leapfrog approximation to the true
trajectory of the parameters.

If step sizes are small, very few updates will be rejected, but many
steps will be required to move the same distance.  If step sizes are
large, more updates will be rejected, but fewer steps will be required
to move the same distance.  Thus a balance between effort and
rejection rate is required.  If the user has not specified a step
size, Stan will tune the step size during warmup sampling to achieve
a desired rejection rate (thus balancing rejection versus number of
steps).

If the proposal is accepted, the parameters are updated to their new
values.  Otherwise, the sample is the current set of parameter values.


\section{Optimization}

Optimization runs very much like sampling in that it starts by reading
the data and then initializing parameters.  Unlike sampling, it
produces a deterministic output which requires no further analysis
other than to verify that the optimizer itself converged to a
posterior mode.  The output for optimization is also similar to that
for sampling.


\section{Model Diagnostics}

Model diagnostics are like sampling and optimization in that they
depend on a model's data being read and its parameters being
initialized.  The user's guides for the interfaces (RStan, PyStan,
CmdStan) provide more details on the diagnostics available; as of Stan
2.0, that's just gradients on the unconstrained scale and log
probabilities. 

\section{Output}

For each final sample (not counting samples during warmup or samples
that are thinned), there is an output stage of writing the samples.

\subsection{Generated Quantities} 

Before generating any output, the statements in the generated quantities 
block are executed.  This can be used for any forward simulation based
on parameters of the model.  Or it may be used to transform parameters
to an appropriate form for output.  

After the generated quantities statements execute, the constraints
declared on generated quantities variables are validated.   If these
constraints are violated, the program will terminate with a diagnostic message.

\subsection{Write}

The final step is to write the actual values.  The values of all
variables declared as parameters, transformed parameters, or generated
quantities are written.  Local variables are not written, nor is the
data or transformed data.  All values are written in their constrained
forms, that is the form that is used in the model definitions.

In the executable form of a Stan models, parameters, transformed
parameters, and generated quantities are written to a file in
comma-separated value (\acronym{csv}) notation with a header defining
the names of the parameters (including indices for multivariate
parameters).%
\footnote{In the \R version of Stan, the values may either be
written to a \acronym{csv} file or directly back to \R's memory.}

% PSEUDOCODE FOR STAN MODEL
% \begin{verbatim}
% read data into memory
% validate data constraints
% execute transformed data statements
% validate transformed data constraints
% read and inverse transform initial parameter values 
%     (OR randomly initialize)
% for each sample desired:
%     if warming up and adapting, adapt step size
%     randomly initialize momentum
%     for each leapfrog step:
%         calculate log probability and gradient
%         increment momentum by half step-size times gradient
%         increment parameters by step-size times momentum
%         calculate log probability and gradient
%         increment momentum by half step-size times gradient
%     if not rejected by Metropolis condition:
%         update parameters to new values
%         execute transformed parameters statement
%         validate transformed parameters constraints
%         write parameters, transformed parameters, generated quantities
% \end{verbatim}



\chapter{Data Types and Variable Declarations}\label{data-types.chapter}

\noindent 
This chapter covers the data types for expressions in Stan.  Every
variable used in a Stan program must have a declared data type.  Only
values of that type will be assignable to the variable (except for
temporary states of transformed data and transformed parameter
values).  This follows the convention of programming languages like
\Cpp, not the conventions of scripting languages like Python or
statistical languages such as \R or \BUGS.  

The motivation for strong, static typing is threefold.  
%
\begin{itemize}
\item Strong typing forces the programmer's intent to be declared with
  the variable, making programs easier to comprehend and hence easier
  to debug and maintain.
\item Strong typing allows programming errors relative to the declared
  intent to be caught sooner (at compile time) rather than later (at
  run time).  The Stan compiler (called through an interface such as
  CmdStan, RStan, or PyStan) will flag any type errors and indicate
  the offending expressions quickly when the program is compiled.
\item Constrained types will catch runtime data, initialization, and
  intermediate value errors as soon as they occur rather than allowing
  them to propagate and potentially pollute final results.
\end{itemize}
%
Strong typing disallows assigning the same variable to objects of
different types at different points in the program or in different
invocations of the program.

\section{Overview of Data Types}

\subsection{Basic Data Types}

The primitive Stan data types are \code{real} for continuous scalar
quantities and \code{int} for integer values.  The compound data
types include \code{vector} (of real values), \code{row\_vector} (of
real values), and \code{matrix} (of real values).

\subsection{Constrained Data Types}

Integer or real types may be constrained with lower bounds, upper
bounds, or both.  There are four constrained vector data types,
\code{simplex} for unit simplexes, \code{unit\_vector} for unit-length
vectors, \code{ordered} for ordered vectors of scalars and
\code{positive\_ordered} for vectors of positive ordered scalars.
There are specialized matrix data types \code{corr\_matrix} and
\code{cov\_matrix} for correlation matrices (symmetric, positive
definite, unit diagonal) and covariance matrices (symmetric, positive
definite).  The type \code{cholesky\_factor\_cov} is for Cholesky
factors of covariance matrices (lower triangular, positive diagonal,
product with own transpose is a covariance matrix).  The type
\code{cholesky\_factor\_corr} is for Cholesky factors of correlation
matrices (lower triangular, positive diagonal, unit-length rows).

\subsection{Arrays}

Stan supports arrays of arbitrary order of any of the basic data
types or constrained basic data types.  This includes
three-dimensional arrays of integers, one-dimensional arrays of
positive reals, four-dimensional arrays of simplexes, one-dimensional
arrays of row vectors, and so on.



\section{Primitive Numerical Data Types}\label{numerical-data-types.section}

Unfortunately, the lovely mathematical abstraction of integers and
real numbers is only partially supported by finite-precision computer
arithmetic.  

\subsection{Integers}

Stan uses 32-bit (4-byte) integers for all of its integer
representations.  The maximum value that can be represented
as an integer is $2^{31}-1$; the minimum value is $-(2^{31})$.

When integers overflow, their values wrap.  Thus it is up to the Stan
programmer to make sure the integer values in their programs stay in
range.  In particular, every intermediate expression must have an
integer value that is in range.

Integer arithmetic works in the expected way for addition,
subtraction, and multiplication, but rounds the result of division
(see \refsection{int-arithmetic} for more information).

\subsection{Reals}

Stan uses 64-bit (8-byte) floating point representations of real
numbers.  Stan roughly%
%
\footnote{Stan compiles integers to \code{int} and reals to
  \code{double} types in \Cpp.  Precise details of rounding will depend
  on the compiler and hardware architecture on which the code is run.}
%
follows the {\sc ieee} 754 standard for floating-point computation.
The range of a 64-bit number is roughly $\pm 2^{1022}$, which is
slightly larger than $\pm 10^{307}$.  It is a good idea to stay well
away from such extreme values in Stan models as they are prone to
cause overflow.

64-bit floating point representations have roughly 15 decimal digits
of accuracy.  But when they are combined, the result often has less
accuracy.  In some cases, the difference in accuracy between two
operands and their result is large.

There are three special real values used to represent (1) error
conditions, (2) positive infinity, and (3) negative infinity.  The
error value is referred to as ``not a number.''

\subsection{Promoting Integers to Reals}

Stan automatically promotes integer values to real values if
necessary, but does not automatically demote real values to integers.
For very large integers, this will cause a rounding error to fewer
significant digits in the floating point representation than in the
integer representation.

Unlike in \Cpp, real values are never demoted to integers.  Therefore,
real values may only be assigned to real variables.  Integer values
may be assigned to either integer variables or real variables.
Internally, the integer representation is cast to a floating-point
representation.  This operation is not without overhead and should
thus be avoided where possible.


\section{Univariate Data Types and Variable Declarations}

All variables used in a Stan program must have an explicitly declared
data type.  The form of a declaration includes the type and the name
of a variable.  This section covers univariate types, the next section
vector and matrix types, and the following section array types.

\subsection{Unconstrained Integer}

Unconstrained integers are declared using the \code{int} keyword.
For example, the variable \code{N} is declared to be an integer as follows.
%
\begin{quote}
\begin{Verbatim} 
int N;
\end{Verbatim}
\end{quote}
% 

\subsection{Constrained Integer}

Integer data types may be constrained to allow values only in a
specified interval by providing a lower bound, an upper bound, or
both.  For instance, to declare \code{N} to be a positive integer, use
the following.
%
\begin{quote}
\begin{Verbatim}
int<lower=1> N;
\end{Verbatim}
\end{quote}
%
This illustrates that the bounds are inclusive for integers.

To declare an integer variable \code{cond} to take only binary values,
that is zero or one, a lower and upper bound must be provided, as in
the following example.
%
\begin{quote}
\begin{Verbatim} 
int<lower=0,upper=1> cond;
\end{Verbatim}
\end{quote}


\subsection{Unconstrained Real}

Unconstrained real variables are declared using the keyword
\code{real}, The following example declares \code{theta} to be an
unconstrained continuous value.
%
\begin{quote}
\begin{Verbatim}
real theta;
\end{Verbatim}
\end{quote}
%

\subsection{Constrained Real}

Real variables may be bounded using the same syntax as integers.  In
theory (that is, with arbitrary-precision arithmetic), the bounds on
real values would be exclusive.  Unfortunately, finite-precision
arithmetic rounding errors will often lead to values on the
boundaries, so they are allowed in Stan.
 
The variable \code{sigma} may be declared to be non-negative as follows.
%
\begin{quote}
\begin{Verbatim}
real<lower=0> sigma;
\end{Verbatim}
\end{quote}
%
The following declares the variable \code{x} to be less than or equal
to $-1$.
%
\begin{quote}
\begin{Verbatim} 
real<upper=-1> x;
\end{Verbatim}
\end{quote}
% 
To ensure \code{rho} takes on values between $-1$ and $1$, use the
following declaration.
%
\begin{quote}
\begin{Verbatim}
real<lower=-1,upper=1> rho;
\end{Verbatim}
\end{quote}
%

\subsubsection{Infinite Constraints}

Lower bounds that are negative infinity or upper bounds that are
positive infinity are ignored.  Stan provides constants
\code{positive\_infinity()} and \code{negative\_infinity()} which may
be used for this purpose, or they may be read as data in the dump
format.  


\subsection{Expressions as Bounds}

Bounds for integer or real variables may be arbitrary expressions.
The only requirement is that they only include variables that have
been defined before the declaration.  If the bounds themselves are
parameters, the behind-the-scenes variable transform accounts for them
in the log Jacobian.  

For example, it is acceptable to have the
following declarations.
%
\begin{quote}
\begin{Verbatim}
data { 
 real lb;
}
parameters {
   real<lower=lb> phi;
}
\end{Verbatim}
\end{quote}
%
This declares a real-valued parameter \code{phi} to take values
greater than the value of the real-valued data variable \code{lb}.
Constraints may be complex expressions, but must be of type \code{int}
for integer variables and of type \code{real} for real variables
(including constraints on vectors, row vectors, and matrices).
Variables used in constraints can be any variable that has been
defined at the point the constraint is used.  For instance,
\begin{quote}
\begin{Verbatim}
data { 
   int<lower=1> N;
   real y[N];
}
parameters {
   real<lower=min(y),upper=max(y)> phi;
}
\end{Verbatim}
\end{quote}
%
This declares a positive integer data variable \code{N}, an array
\code{y} of real-valued data of length \code{N}, and then a parameter
ranging between the minimum and maximum value of \code{y}.  The
functions \code{fmin()} and \code{fmax()} are minimum and maximum
functions for floating point quantities.


\section{Vector and Matrix Data Types}

\subsection{Values}

Vectors, row vectors, and matrices contain real values.  Arrays, on
the other hand, may contain any kind of value, including integers and
structured values like vectors.

\subsection{Indexing}

Vectors and matrices, as well as arrays, are indexed starting from one
in Stan.  This follows the convention in statistics and linear
algebra as well as their implementations in the statistical software
packages \R, \MATLAB, \BUGS, and \JAGS.  General computer programming
languages, on the other hand, such as \Cpp and Python, index arrays
starting from zero.


\subsection{Vectors}

Vectors in Stan are column vectors; see the next subsection for
information on row vectors.  Vectors are declared with a size (i.e., a
dimensionality).  For example, a 3-dimensional vector is declared with
the keyword \code{vector}, as follows.
%
\begin{quote}
\begin{Verbatim}
vector[3] u;
\end{Verbatim}
\end{quote}
%
Vectors may also be declared with constraints, as in the following
declaration of a 3-vector of non-negative values.
%
\begin{quote}
\begin{Verbatim}
vector<lower=0>[3] u;
\end{Verbatim}
\end{quote}
%




\subsection{Unit Simplexes}

A unit simplex is a vector with non-negative values whose entries sum
to 1.  For instance, $(0.2,0.3,0.4,0.1)^{\top}$ is a unit 4-simplex.
Unit simplexes are most often used as parameters in categorical
or multinomial distributions, and they are also the sampled variate in
a Dirichlet distribution.  Simplexes are declared with their full
dimensionality.  For instance, \code{theta} is declared to
be a unit $5$-simplex by
%
\begin{quote}
\begin{Verbatim} 
simplex[5] theta;
\end{Verbatim}
\end{quote}
% 

Unit simplexes are implemented as vectors and may be assigned to other
vectors and vice-versa.  Simplex variables, like other constrained
variables, are validated to ensure they contain simplex values; for
simplexes, this is only done up to a statically specified accuracy
threshold $\epsilon$ to account for errors arising from floating-point
imprecision.

\subsection{Unit Vectors}

A unit vector is a vector with a norm of one.  For instance,
$(0.5,0.5,0.5,0.5)^{\top}$ is a unit 4-vector.
Unit vectors are sometimes used in directional statistics.
Unit vectors are declared with their full
dimensionality.  For instance, \code{theta} is declared to
be a unit $5$-vector by
%
\begin{quote}
\begin{Verbatim} 
unit_vector[5] theta;
\end{Verbatim}
\end{quote}
% 
Unit vectors are implemented as vectors and may be assigned to other
vectors and vice-versa.  Unit vector variables, like other constrained
variables, are validated to ensure that they are indeed unit length; for
unit vectors, this is only done up to a statically specified accuracy
threshold $\epsilon$ to account for errors arising from floating-point
imprecision.

\subsection{Ordered Vectors}

An ordered vector type in Stan represents a vector whose entries are
sorted in ascending order.  For instance, $(-1.3,2.7,2.71)^{\top}$ is
an ordered 3-vector.  Ordered vectors are most often employed as cut
points in ordered logistic regression models (see
\refsection{ordered-logistic}).

The variable \code{c} is declared as an ordered 5-vector by
%
\begin{quote}
\begin{Verbatim}
ordered[5] c;
\end{Verbatim}
\end{quote}
%
After their declaration, ordered vectors, like unit simplexes, may be 
assigned to other vectors and other vectors may be assigned to them. 
Constraints will be checked after executing the block in which the 
variables were declared.  


\subsection{Positive, Ordered Vectors}

There is also a positive, ordered vector type which operates similarly
to ordered vectors, but all entries are constrained to be positive.
For instance, $(2,3.7,4,12.9)$ is a positive, ordered 4-vector.

The variable \code{d} is declared as a positive, ordered 5-vector by
%
\begin{quote}
\begin{Verbatim}
positive_ordered[5] d;
\end{Verbatim}
\end{quote}
%
Like ordered vectors, after their declaration positive ordered vectors
assigned to other vectors and other vectors may be assigned to them. 
Constraints will be checked after executing the block in which the 
variables were declared.  

\subsection{Row Vectors}

Row vectors are declared with the keyword \code{row\_vector}.
Like (column) vectors, they are declared with a size.  For example,
a 1093-dimensional row vector \code{u} would be declared as
%
\begin{quote}
\begin{Verbatim}
row_vector[1093] u;
\end{Verbatim}
\end{quote}
%
Constraints are declared as for vectors, as in the following example
of a 10-vector with values between -1 and 1.
\begin{quote}
\begin{Verbatim}
row_vector<lower=-1,upper=1>[10] u;
\end{Verbatim}
\end{quote}
%

Row vectors may not be assigned to column vectors, nor may column
vectors be assigned to row vectors.  If assignments are required, they
may be accommodated through the transposition operator.

\subsection{Matrices}

Matrices are declared with the keyword \code{matrix} along with a
number of rows and number of columns.  For example, 
%
\begin{quote}
\begin{Verbatim}  
matrix[3,3] A;  
matrix[M,N] B;
\end{Verbatim}
\end{quote}
%  
declares \code{A} to be a $3 \times 3$ matrix and \code{B} to be a $M
\times N$ matrix.  For the second declaration to be well formed, the
variables \code{M} and \code{N} must be declared as integers in either
the data or transformed data block and before the matrix declaration.

Matrices may also be declared with constraints, as in this ($3 \times $4)
matrix of non-positive values.
%
\begin{quote}
\begin{Verbatim}  
matrix<upper=0>[3,4] B;
\end{Verbatim}
\end{quote}
%  

\subsubsection{Assigning to Rows of a Matrix}

Rows of a matrix can be assigned by indexing the left-hand side of an
assignment statement. For example, this is possible.
%
\begin{quote}
\begin{Verbatim}
matrix[M,N] a;
row_vector[N] b;
...
a[1] <- b;
\end{Verbatim}
\end{quote}
%
This copies the values from row vector \code{b} to \code{a[1]}, which
is the first row of the matrix \code{a}.  If the number of columns in
\code{a} is not the same as the size of \code{b}, a run-time error is
raised;  the number of rows of \code{a} is \code{N}, which is also the
size of \code{b}.

Assignment works by copying values in Stan.  That means any subsequent
assignment to \code{a[1]} does not affect \code{b}, nor does an
assignment to \code{b} affect \code{a}.


\subsection{Correlation Matrices}

Matrix variables may be constrained to represent correlation matrices.
A matrix is a correlation matrix if it is symmetric and positive
definite, has entries between $-1$ and $1$, and has a unit diagonal.
Because correlation matrices are square, only one dimension needs
to be declared.  For example,
%
\begin{quote}
\begin{Verbatim} 
corr_matrix[3] Sigma;
\end{Verbatim}
\end{quote}
% 
declares \code{Sigma} to be a $3 \times 3$ correlation matrix.

Correlation matrices may be assigned to other matrices, including
unconstrained matrices, if their dimensions match, and vice-versa.

\subsection{Cholesky Factors of Correlation Matrices}

Matrix variables may be constrained to represent the Cholesky factors
of a correlation matrix.  

A Cholesky factor for a correlation matrix $L$ is a $K \times K$
lower-triangular matrix with positive diagonal entries and rows that
are of length 1 (i.e., $\sum_{n=1}^K L_{m,n}^2 = 1$).  If $L$ is a
Cholesky factor for a correlation matrix, then $L\,L^{\top}$ is a
correlation matrix (i.e., symmetric postive definite with a unit
diagonal).

A declaration such as 
follows.
%
\begin{quote}
\begin{Verbatim}
cholesky_factor_corr[K] L;
\end{Verbatim}
\end{quote}
%
declares \code{L} to be a Cholesky factor for a \code{K} by \code{K}
correlation matrix.  

\subsection{Covariance Matrices}

Matrix variables may be constrained to represent covariance matrices.
A matrix is a covariance matrix if it is symmetric and positive
definite.  Like correlation matrices, covariance matrices only need a
single dimension in their declaration.  For instance,
%
\begin{quote}
\begin{Verbatim} 
cov_matrix[K] Omega;
\end{Verbatim}
\end{quote}
% 
declares \code{Omega} to be a $K \times K$ covariance matrix, where
$K$ is the value of the data variable \code{K}.  

\subsection{Cholesky Factors of Covariance Matrices}

Matrix variables may be constrained to represent the Cholesky factors
of a covariance matrix.  This is often more convenient or more
efficient than representing covariance matrices directly.  

A Cholesky factor $L$ is an $M \times N$ lower-triangular matrix (if
$m < n$ then $L[m,n] =0$) with a positive diagonal ($L[k,k] = 0$) and
$M \geq N$.  If $L$ is a Cholesky factor, then $\Sigma = L \, L^{\top}$
is a covariance matrix.  Furthermore, every covariance matrix has a
Cholesky factorization.

The typical case of a square Cholesky factor may be declared with a
single dimension,
%
\begin{quote}
\begin{Verbatim}
cholesky_factor_cov[4] L;
\end{Verbatim}
\end{quote}
%
In general, two dimensions may be declared, with the above being equal to 
\code{cholesky\_factor\_cov[4,4]}.  The
type \code{cholesky\_factor\_cov[M,N]} may be used for the general 
$M \times N$.

\subsection{Assigning Constrained Variables}

Constrained variables of all types may be assigned to other variables
of the same unconstrained type and vice-versa.  For instance, a
variable declared to be \code{real<lower=0,upper=1>} could be assigned
to a variable declared as \code{real} and vice-versa.  Similarly, a
variable declared as \code{matrix[3,3]} may be assigned to a variable
declared as \code{cov\_matrix[3]} or
\code{cholesky\_factor\_cov[3]}, and vice-versa.

Checks are carried out at the end of each relevant block of statements
to ensure constraints are enforced.  This includes run-time size
checks.  The Stan compiler isn't able to catch the fact that an
attempt may be made to assign a matrix of one dimensionality to a
matrix of mismatching dimensionality.  


\subsection{Expressions as Size Declarations}

Variables may be declared with sizes given by expressions.  Such
expressions are constrained to only contain data or transformed data
variables.  This ensures that all sizes are determined once the data
is read in and transformed data variables defined by their statements.
For example, the following is legal.
%
\begin{quote}
\begin{Verbatim}
data {
  int<lower=0> N_observed;    int<lower=0> N_missing;
  ...
transformed parameters {
  vector[N_observed + N_missing] y;
  ...
\end{Verbatim}
\end{quote}

\subsection{Accessing Vector and Matrix Elements}

If \code{v} is a column vector or row vector, then \code{v[2]} is the
second element in the vector.  If \code{m} is a matrix, then
\code{m[2,3]} is the value in the second row and third column.

Providing a matrix with a single index returns the specified row.  For
instance, if \code{m} is a matrix, then \code{m[2]} is the second row.
This allows Stan blocks such as
%
\begin{quote}
\begin{Verbatim} 
matrix[M,N] m;    
row_vector[N] v;    
real x;
...
v <- m[2];   
x <- v[3];   // x == m[2][3] == m[2,3]
\end{Verbatim}
\end{quote}
% 
The type of \code{m[2]} is \code{row\_vector} because it is the second
row of \code{m}.  Thus it is possible to write \code{m[2][3]} instead
of \code{m[2,3]} to access the third element in the second row.  When
given a choice, the form \code{m[2,3]} is preferred.%
%
\footnote{As of Stan version 1.0, the form
  \code{m[2,3]} is more efficient because it does not require the
  creation and use of an intermediate expression template for
  \code{m[2]}.  In later versions, explicit calls to \code{m[2][3]}
  may be optimized to be as efficient as \code{m[2,3]} by the Stan
  compiler.\label{array-index-style.footnote}}


\subsection{Size Declaration Restrictions}

An integer expression is used to pick out the sizes of vectors,
matrices, and arrays.  For instance, we can declare a vector of size
\code{M + N} using
%
\begin{quote}
\begin{Verbatim}
vector[M + N] y;
\end{Verbatim}
\end{quote}
%
Any integer-denoting expression may be used for the size declaration,
providing all variables involved are either data, transformed data, or
local variables.  That is, expressions used for size declarations may
not include parameters or transformed parameters or generated
quantities.  

\section{Array Data Types}\label{array-data-types.section}

Stan supports arrays of arbitrary dimension.  An array's elements may
be any of the basic data types, that is univariate integers,
univariate reals, vectors, row vectors matrices, including all of the
constrained forms.

\subsection{Declaring Array Variables}

Arrays are declared by enclosing the dimensions in square brackets
following the name of the variable.

The variable \code{n} is declared as an array of five integers as follows.
%
\begin{quote}
\begin{Verbatim}  
int n[5];
\end{Verbatim}
\end{quote}
% 
A two-dimensional array of real values with three rows and four columns is
declared with the following.
%
\begin{quote}
\begin{Verbatim}  
real a[3,4];
\end{Verbatim}
\end{quote}
% 
A three-dimensional array \code{z} of positive reals with five rows, four
columns, and two shelves can be declared as follows.
%
\begin{quote}
\begin{Verbatim} 
real<lower=0> z[5,4,2];
\end{Verbatim}
\end{quote}
%

Arrays may also be declared to contain vectors.  For example,
%
\begin{quote}
\begin{Verbatim}  
vector[7] mu[3];
\end{Verbatim}
\end{quote}
% 
declares \code{mu} to be a 3-dimensional array of 7-vectors.  
Arrays may also contain matrices.  The example
%
\begin{quote}
\begin{Verbatim} 
matrix[7,2] mu[15,12];
\end{Verbatim}
\end{quote}
%
declares a $15 \times 12$-dimensional array of $7 \times 2$ matrices.
Any of the constrained types may also be used in arrays, as in the
declaration
%
\begin{quote}
\begin{Verbatim}  
cholesky_factor_cov[5,6] mu[2,3,4];
\end{Verbatim}
\end{quote}
% 
of a $2 \times 3 \times 4$ array of $5 \times 6$ Cholesky factors of
covariance matrices.

\subsection{Accessing Array Elements and Subarrays}

If \code{x} is a 1-dimensional array of length 5, then \code{x[1]} is
the first element in the array and \code{x[5]} is the last.  For a $3
\times 4$ array \code{y} of two dimensions, \code{y[1,1]} is the first
element and \code{y[3,4]} the last element.  For a three-dimensional
array \code{z}, the first element is \code{z[1,1,1]}, and so on.

Subarrays of arrays may be accessed by providing fewer than the full
number of indexes.  For example, suppose \code{y} is a two-dimensional
array with three rows and four columns.  Then \code{y[3]} is
one-dimensional array of length four.  This means that \code{y[3][1]}
may be used instead of \code{y[3,1]} to access the value of the first
column of the third row of \code{y}.  The form \code{y[3,1]} is the
preferred form (see \refnote{array-index-style} in this chapter).

Subarrays may be manipulated and assigned just like any other
variables.  Similar to the behavior of matrices, Stan allows blocks
such as 
%
\begin{quote}
\begin{Verbatim} 
real w[9,10,11];
real x[10,11];
real y[11];
real z;
...
x <- w[5];
y <- x[4];  // y == w[5][4] == w[5,4]
z <- y[3];  // z == w[5][4][3] == w[5,4,3]
\end{Verbatim}
\end{quote}
%

\subsection{Assigning}

---fixme---

\subsection{Arrays of Matrices and Vectors}

Arrays of vectors and matrices are accessed in the same way as arrays
of doubles.  Consider the following vector and scalar declarations.
%
\begin{quote}
\begin{Verbatim}
vector[5] a[4,3];
vector[5] b[4];
vector[5] c;
real x;
\end{Verbatim}
\end{quote}
%
With these declarations, the following assignments are legal.
%
\begin{quote}
\begin{Verbatim}
b <- a[1];      // result is array of vectors
c <- a[1,3];    // result is vector
c <- b[3];      //   same result as above
x <- a[1,3,5];  // result is scalar
x <- b[3,5];    //   same result as above
x <- c[5];      //   same result as above
\end{Verbatim}
\end{quote}
%
Row vectors and other derived vector types (simplex and ordered)
behave the same way in terms of indexing.

Consider the following matrix, vector and scalar declarations.
%
\begin{quote}
\begin{Verbatim}
matrix[6,5] d[3,4];
matrix[6,5] e[4];
matrix[6,5] f;
row_vector[5] g;
real x;
\end{Verbatim}
\end{quote}
%
With these declarations, the following definitions are legal.
%
\begin{quote}
\begin{Verbatim}
e <- d[1];        // result is array of matrices
f <- d[1,3];      // result is matrix
f <- e[3];        //   same result as above
g <- d[1,3,2];    // result is row vector
g <- e[3,2];      //   same result as above
g <- f[2];        //   same result as above
x <- d[1,3,5,2];  // result is scalar
x <- e[3,5,2];    //   same result as above
x <- f[5,2];      //   same result as above
x <- g[2];        //   same result as above
\end{Verbatim}
\end{quote}
%
As shown, the result \code{f[2]} of supplying a single index to a
matrix is the indexed row, here row 2 of matrix \code{f}.


\subsection{Partial Array Assignment}

Subarrays of arrays may be assigned by indexing on the left-hand side
of an assignment statement.  For example, the following is legal.
%
\begin{quote}
\begin{Verbatim}
real x[I,J,K];
real y[J,K];
real z[K];
...
x[1] <- y;
x[1,1] <- z;
\end{Verbatim}
\end{quote}
%
The sizes must match.  Here, \code{x[1]} is a \code{J} by \code{K}
array, as is is \code{y}.  

Partial array assignment also works for arrays of matrices, vectors,
and row vectors.  








\subsection{Mixing Array, Vector, and Matrix Types}

Arrays, row vectors, column vectors and matrices are not
interchangeable in Stan.  Thus a variable of any one of these
fundamental types is not assignable to any of the others, nor may it
be used as an argument where the other is required (use as arguments
follows the assignment rules).



\subsubsection{Mixing Vectors and Arrays}

For example, vectors cannot be assigned to arrays or vice-versa.
%
\begin{quote}
\begin{Verbatim}
real a[4];
vector b[4];
row_vector c[4];
...
a <- b; // illegal assignment of vector to array
b <- a; // illegal assignment of array to vector
a <- c; // illegal assignment of row vector to array
c <- a; // illegal assignment of array to row vector
\end{Verbatim}
\end{quote}

\subsubsection{Mixing Row and Column Vectors}

It is not even legal to assign row vectors to column vectors or vice
versa.  
\begin{quote}
\begin{Verbatim}
vector b[4];
row_vector c[4];
...
b <- c; // illegal assignment of row vector to column vector
c <- b; // illegal assignment of column vector to row vector
\end{Verbatim}
\end{quote}
%

\subsubsection{Mixing Matrices and Arrays}

The same holds for matrices, where 2-dimensional arrays may not be
assigned to matrices or vice-versa.

\begin{quote}
\begin{Verbatim}
real a[3,4];
matrix[3,4] b;
...
a <- b;  // illegal assignment of matrix to array
b <- a;  // illegal assignment of array to matrix
\end{Verbatim}
\end{quote}
%

\subsubsection{Mixing Matrices and Vectors}

A $1 \times N$ matrix cannot be assigned a row vector or
vice versa.  
%
\begin{quote}
\begin{Verbatim}
matrix[1,4] a;
row_vector[4] b;
...
a <- b;  // illegal assignment of row vector to matrix
b <- a;  // illegal assignment of matrix to row vector
\end{Verbatim}
\end{quote}
%
Similarly, an $M \times 1$ matrix may not be assigned to a column vector.
%
\begin{quote}
\begin{Verbatim}
matrix[4,1] a;
vector[4] b;
...
a <- b;  // illegal assignment of column vector to matrix
b <- a;  // illegal assignment of matrix to column vector
\end{Verbatim}
\end{quote}

\subsection{Size Declaration Restrictions}

An integer expression is used to pick out the sizes of arrays.  The
same restrictions as for vector and matrix sizes apply, namely that
the size is declared with an integer-denoting expression that does not
contain any parameters, transformed parameters, or generated quantities.

\section{Variable Types vs.\ Constraints and Sizes}

The type information associated with a variable only contains the
underlying type and dimensionality of the variable.  

\subsection{Type Information Excludes Sizes}

The size associated with a given variable is not part of its data
type.  For example, declaring a variable using
\begin{quote}
\begin{Verbatim}
real a[3];
\end{Verbatim}
\end{quote}
%
declares the variable \code{a} to be an array.  The fact that it was
declared to have size 3 is part of its declaration, but not part of
its underlying type.  

\subsubsection{When are Sizes Checked?}

Sizes are determined dynamically (at run time) and thus cannot be
type-checked statically when the program is compiled.  As a result,
any conformance error on size will raise a run-time error.  For
example, trying to assign an array of size 5 to an array of size 6
will cause a run-time error.  Similarly, multiplying an $N
\times M$ by a $J \times K$ matrix will raise a run-time error if $M
\neq J$.

\subsection{Type Information Excludes Constraints}

Like sizes, constraints are not treated as part of a variable's type
in Stan when it comes to the compile-time check of operations it may
participate in.  Anywhere Stan accepts a matrix as an argument, it
will syntactically accept a correlation matrix or covariance matrix or
Cholesky factor.  Thus a covariance matrix may be assigned to a matrix
and vice-versa.

Similarly, a bounded real may be assigned to an unconstrained real and
vice-versa.  

\subsubsection{When are Function Argument Constraints Checked?}

For arguments to functions, constraints are sometimes, but not always
checked when the function is called.  Exclusions include \Cpp standard
library functions.  All probability functions and cumulative
distribution functions check that their arguments are appropriate at
run time as the function is called.  

\subsubsection{When are Declared Variable Constraints Checked?}

For data variables, constraints are checked after the variable is read
from a data file or other source.  For transformed data variables, the
check is done after the statements in the transformed data block have
executed.  Thus it is legal for intermediate values of variables to
not satisfy declared constraints.

For parameters, constraints are enforced by the transform applied and
do not need to be checked.  For transformed parameters, the check is
done after the statements in the transformed parameter block have
executed.  

For generated quantities, constraints are enforced after the
statements in the generated quantities block have executed.


\subsection{Type Naming Notation}

In order to refer to data types, it is convenient to have a way to
refer to them.  The type naming notation outlined in this section is
not part of the Stan programming language, but rather a convention
adopted in this document to enable a concise description of a type.

Because size information is not part of a data type, data
types will be written without size information.  For instance,
\code{real[]} is the type of one-dimensional array of reals and
\code{matrix} is the type of matrices.  The three-dimensional integer
array type is written as \code{int[\, , \, ,]}, indicating the number slots
available for indexing.  Similarly, \code{vector[,]} is the type of a
two-dimensional array of vectors.


\chapter{Expressions}

\noindent 
An expression is the basic syntactic unit in a Stan program that
denotes a value.  Every expression in a well-formed Stan program has
a type that is determined statically (at compile time).  If an
expressions type cannot be determined statically, the Stan compiler
will report the location of the problem.

This chapter covers the syntax, typing, and usage of the various forms
of expressions in Stan. 

\section{Numeric Literals}

The simplest form of expression is a literal that denotes a primitive
numerical value.   

\subsection{Integer Literals}

Integer literals represent integers of type \code{int}.  Integer
literals are written in base 10 without any separators.  Integer
literals may contain a single negative sign.  (The expression
\code{{-}-1} is interpreted as the negation of the literal \code{-1}.)

The following list contains well-formed integer literals.
%
\begin{quote}
\code{0}, \ \code{1}, \ \code{-1}, \ \code{256}, 
\ \code{-127098}, \ \code{24567898765}
\end{quote}
%
Integer literals must have values that fall within the bounds for
integer values (see \refsection{numerical-data-types}).

Integer literals may not contain decimal points (\code{.}).  Thus the
expressions \code{1.} and \code{1.0} are of type \code{real} and may
not be used where a value of type \code{int} is required.

\subsection{Real Literals}

A number written with a period or with scientific notation is assigned
to a the continuous numeric type \code{real}.  Real literals are
written in base 10 with a period (\code{.}) as a separator.  Examples
of well-formed real literals include the following.
%
\begin{quote}
\code{0.0}, \ \code{1.0}, \ \code{3.14}, \ \code{-217.9387}, \ 
\code{2.7e3}, \ \code{-2E-5}
\end{quote}
%
The notation \code{e} or \code{E} followed by a positive or negative
integer denotes a power of 10 to multiply.  For instance, \code{2.7e3}
denotes $2.7 \times 10^3$ and \code{-2E-5} denotes $-2 \times
10^{-5}$.


\section{Variables}\label{variables.section}

A variable by itself is a well-formed expression of the same type as
the variable.  Variables in Stan consist of \ASCII strings containing
only the basic lower-case and upper-case Roman letters, digits, and
the underscore (\code{\_}) character.  Variables must start with a
letter (\code{a--z} and \code{A--Z}) and may not end with two underscores
(\code{\_\_}).

Examples of legal variable identifiers are as follows.
%
\begin{quote}
\code{a}, 
\ \code{a3}, 
\ \code{a\_3},
\ \code{Sigma}, 
\ \code{my\_cpp\_style\_variable},
\ \code{myCamelCaseVariable}
\end{quote}
%
Unlike in \R and \BUGS, variable identifiers in Stan may not contain
a period character.  

\subsection{Reserved Names}

Stan reserves many strings for internal use and these may not be used
as the name of a variable.  An attempt to name a variable after an
internal string results in the \code{stanc} translator halting with an
error message indicating which reserved name was used and its location
in the model code.

\subsubsection{Model Name}

The name of the model cannot be used as a variable within the model.
This is usually not a problem because the default in \code{bin/stanc}
is to append \code{\_model} to the name of the file containing the
model specification.  For example, if the model is in file
\code{foo.stan}, it would not be legal to have a variable named
\code{foo\_model} when using the default model name through
\code{bin/stanc}.  With user-specified model names, variables cannot
match the model.

\subsubsection{User-Defined Function Names}

User-defined function names cannot be used as a variable within the
model. 

\subsubsection{Reserved Words from Stan Language}

The following list contains reserved words for Stan's programming
language.  Not all of these features are implemented in Stan yet, but
the tokens are reserved for future use.
%
\begin{quote}
\code{for},
\code{in},
\code{while},
\code{repeat},
\code{until},
\code{if},
\code{then},
\code{else},
\code{true}, 
\code{false}
\end{quote}
%
Variables should not be named after types, either, and thus may not be
any of the following.
%
\begin{quote}
\code{int},
\code{real},
\code{vector},
\code{simplex},
\code{unit\_vector},
\code{ordered},
\code{positive\_ordered},
\code{row\_vector},
\code{matrix},
\code{cholesky\_factor\_corr},
\code{cholesky\_factor\_cov},
\code{corr\_matrix},
\code{cov\_matrix}.
\end{quote}
%
Variable names will {\it not}\ conflict with the following block identifiers,
%
\begin{quote}
\code{functions},
\code{model},
\code{data},
\code{parameters},
\code{quantities},
\code{transformed}, 
\code{generated},
\end{quote}
%

\subsubsection{Reserved Names from Stan Implementation}

Some variable names are reserved because they are used within
Stan's \Cpp implementation.  These are
%
\begin{quote}
\code{var},
\code{fvar}
\end{quote}
%

\subsubsection{Reserved Function and Distribution Names}

Variable names will conflict with the names of predefined functions
other than constants.  Thus a variable may not be named \code{logit}
or \code{add}, but it may be named \code{pi} or \code{e}.

Variable names will also conflict with the names of distributions
suffixed with \code{\_log}, \code{\_cdf}, \code{\_cdf\_log},
and \code{\_ccdf\_log}, such as \code{normal\_cdf\_log}.

Using any of these variable names causes the \code{stanc} translator
to halt and report the name and location of the variable causing the
conflict.


\subsubsection{Reserved Names from C++}

Finally, variable names, including the names of models, should not
conflict with any of the C++ keywords.
%
\begin{quote}
\code{alignas},
\code{alignof},
\code{and},
\code{and\_eq},
\code{asm},
\code{auto},
\code{bitand},
\code{bitor},
\code{bool},
\code{break},
\code{case},
\code{catch},
\code{char},
\code{char16\_t},
\code{char32\_t},
\code{class},
\code{compl},
\code{const},
\code{constexpr},
\code{const\_cast},
\code{continue},
\code{decltype},
\code{default},
\code{delete},
\code{do},
\code{double},
\code{dynamic\_cast},
\code{else},
\code{enum},
\code{explicit},
\code{export},
\code{extern},
\code{false},
\code{float},
\code{for},
\code{friend},
\code{goto},
\code{if},
\code{inline},
\code{int},
\code{long},
\code{mutable},
\code{namespace},
\code{new},
\code{noexcept},
\code{not},
\code{not\_eq},
\code{nullptr},
\code{operator},
\code{or},
\code{or\_eq},
\code{private},
\code{protected},
\code{public},
\code{register},
\code{reinterpret\_cast},
\code{return},
\code{short},
\code{signed},
\code{sizeof},
\code{static},
\code{static\_assert},
\code{static\_cast},
\code{struct},
\code{switch},
\code{template},
\code{this},
\code{thread\_local},
\code{throw},
\code{true},
\code{try},
\code{typedef},
\code{typeid},
\code{typename},
\code{union},
\code{unsigned},
\code{using},
\code{virtual},
\code{void},
\code{volatile},
\code{wchar\_t},
\code{while},
\code{xor},
\code{xor\_eq}
\end{quote}

\subsection{Legal Characters}

The legal variable characters have the same \ASCII code points in the
range 0--127 as in Unicode.
%
\begin{center}
\begin{tabular}{cc}
Characters  & \ASCII (Unicode) Code Points
\\ \hline
\code{a -- z} & \code{{}~97 -- 122}
\\
\code{A -- Z} & \code{{}~65 -- {}~90}
\\
\code{0 -- 9} & \code{{}~48 -- {}~57}\
\\
\code{\_} & \code{95}
\end{tabular}
\end{center}
%
Although not the most expressive character set, \ASCII is the most
portable and least prone to corruption through improper character
encodings or decodings.

\subsubsection{Comments Allow ASCII-Compatible Encoding}

Within comments, Stan can work with any ASCII-compatible character
encoding, such as ASCII itself, UTF-8, or Latin1.  It is up to user
shells and editors to display them properly.  


\section{Parentheses for Grouping}

Any expression wrapped in parentheses is also an expression. Like in
\Cpp, but unlike in \R, only the round parentheses, \code{(} and
\code{)}, are allowed.  The square brackets \code{[} and \code{]} are
reserved for array indexing and the curly braces \code{\{} and
\code{\}} for grouping statements.

With parentheses it is possible to explicitly group subexpressions
with operators.  Without parentheses, the expression \code{1 + 2 * 3}
has a subexpression \code{2 * 3} and evaluates to 7.  With
parentheses, this grouping may be made explicit with the expression
\code{1 + (2 * 3)}.  More importantly, the expression \code{(1 + 2) *
  3} has \code{1 + 2} as a subexpression and evaluates to 9.


\section{Arithmetic and Matrix Expressions}\label{arithmetic-expressions.section}

For integer and real-valued expressions, Stan supports the basic
binary arithmetic operations of addition (\code{+}), subtraction
(\code{-}), multiplication (\code{*}) and division (\code{/}) in the
usual ways.  
For integer expressions, Stan supports the modulus (\code{\%})
binary arithmetic operation.
Stan also supports the unary operation of negation for
integer and real-valued expressions.  For example, assuming \code{n}
and \code{m} are integer variables and \code{x} and \code{y} real
variables, the following expressions are legal.
%
\begin{quote}
\code{3.0 + 0.14}, 
\ \ \code{-15},
\ \ \code{2 * 3 + 1}, 
\ \ \code{(x - y) / 2.0},
\\
\ \ \code{(n * (n + 1)) / 2},
\ \ \code{x / n},
\ \ \code{m \% n}
\end{quote}
%
The negation, addition, subtraction, and multiplication operations are
extended to matrices, vectors, and row vectors.  The transpose
operation, written using an apostrophe (\code{'}) is also supported
for vectors, row vectors, and matrices.  Return types for matrix
operations are the smallest types that can be statically guaranteed to
contain the result.  The full set of allowable input types and
corresponding return types is detailed in
\refchapter{matrix-operations}.

For example, if \code{y} and \code{mu} are variables of type
\code{vector} and \code{Sigma} is a variable of type \code{matrix},
then
%
\begin{quote}
\code{(y - mu)' * Sigma * (y - mu)}
\end{quote}
%
is a well-formed expression of type \code{real}.  The type of the
complete expression is inferred working outward from the
subexpressions.  The subexpression(s) \code{y - mu} are of type
\code{vector} because the variables \code{y} and \code{mu} are of type
\code{vector}.  The transpose of this expression, the subexpression
\code{(y - mu)'} is of type \code{row\_vector}.  Multiplication is
left associative and transpose has higher precedence than
multiplication, so the above expression is equivalent to the following
well-formed, fully specified form.
%
\begin{quote}
\code{(((y - mu)') * Sigma) * (y - mu)}
\end{quote}
%
The type of subexpression \code{(y - mu)' * Sigma} is inferred to be
\code{row\_vector}, being the result of multiplying a row vector by a
matrix.  The whole expression's type is thus the type of a row vector
multiplied by a (column) vector, which produces a \code{real} value.

Stan supports exponentiation (\code{\textasciicircum}) of integer and real-valued expressions.
The return type of exponentiation is always a real-value.
For example, assuming \code{n}
and \code{m} are integer variables and \code{x} and \code{y} real
variables, the following expressions are legal.
%
\begin{quote}
\code{3 \textasciicircum\ 2},
\ \ \code{3.0 \textasciicircum\ -2},
\ \ \code{3.0 \textasciicircum\ 0.14},
\\
\ \ \code{x \textasciicircum\ n},
\ \ \code{n \textasciicircum\ x},
\ \ \code{n \textasciicircum\ m},
\ \ \code{x \textasciicircum\ y}
\end{quote}
%
Exponentiation is right associative, so the expression 
%
\begin{quote}
\code{2 \textasciicircum\ 3 \textasciicircum\ 4}
\end{quote}
%
is equivalent to the following well-formed, fully specified form.
%
\begin{quote}
\code{2 \textasciicircum\ (3 \textasciicircum\ 4)}
\end{quote}
%



\subsection{Operator Precedence and Associativity}

The precedence and associativity of operators, as well as built-in
syntax such as array indexing and function application is given in
tabular form in \reffigure{operator-precedence}.
%
\begin{figure}
\begin{center}
\begin{tabular}{c|ccl|l}
{\it Op.} & {\it Prec.} & {\it Assoc.} & {\it
  Placement} & {\it Description}
\\ \hline \hline
\code{||} & 9 & left & binary infix & logical or
\\ \hline
\Verb|&&| & 8 & left & binary infix & logical and
\\ \hline
\Verb|==| & 7 & left & binary infix & equality
\\
\Verb|!=| & 7 & left & binary infix & inequality
\\ \hline
\Verb|<| & 6 & left & binary infix & less than
\\
\Verb|<=| & 6 & left & binary infix & less than or equal
\\
\Verb|>| & 6 & left & binary infix & greater than 
\\
\Verb|>=| & 6 & left & binary infix & greater than or equal
\\ \hline
\code{+} & 5 & left & binary infix & addition
\\
\code{-} & 5 & left & binary infix & subtraction
\\ \hline
\code{*} & 4 & left & binary infix & multiplication
\\
\code{/} & 4 & left & binary infix & (right) division
\\
\code{\%} & 4 & left & binary infix & modulus
\\ \hline
\Verb|\| & 3 & left & binary infix & left division
\\ \hline
\code{.*} & 2 & left & binary infix & elementwise multiplication
\\
\code{./} & 2 & left & binary infix & elementwise division
\\ \hline
\code{!} & 1 & n/a & unary prefix & logical negation
\\
\code{-} & 1 & n/a & unary prefix & negation
\\ 
\code{+} & 1 & n/a & unary prefix & promotion (no-op in Stan)
\\ \hline
\code{\textasciicircum} & 0.5 & right & binary infix & exponentiation
\\ \hline
\code{'} & 0 & n/a & unary postfix & transposition
\\ \hline \hline
\code{()} & 0 & n/a & prefix, wrap & function application
\\
\code{[]} & 0 & left & prefix, wrap & array, matrix indexing
\end{tabular}
\end{center}
\caption{\it Stan's unary and binary operators, with their
  precedences, associativities, place in an expression, and a
  description.  The last two lines list the precedence of function
  application and array, matrix, and vector indexing. The operators are
  listed in order of precedence, from least tightly binding to most
  tightly binding.  The full set of legal arguments and corresponding
  result types are provided in the function documentation in
  \refpart{built-in-functions} prefaced with \code{operator} (i.e.,
  \code{operator*(int,int):int} indicates the application of the
  multiplication operator to two integers, which returns an integer).
  Parentheses may be used to group expressions explicitly rather than
  relying on precedence and
  associativity.}\label{operator-precedence.figure}
\end{figure}
%
Other expression-forming operations, such as function application and
subscripting bind more tightly than any of the arithmetic operations.  

The precedence and associativity determine how expressions are
interpreted.  Because addition is left associative, the expression
\mbox{\code{a+b+c}} is interpreted as \mbox{\code{(a+b)+c}}.  Similarly,
\mbox{\code{a/b*c}} is interpreted as \mbox{\code{(a/b)*c}}.  

Because multiplication has higher precedence than addition, the
expression \mbox{\code{a*b+c}} is interpreted as \mbox{\code{(a*b)+c}} and the
expression \mbox{\code{a+b*c}} is interpreted as \mbox{\code{a+(b*c)}}.  Similarly,
\mbox{\code{2*x+3*-y}} is interpreted as \mbox{\code{(2*x)+(3*(-y))}}.

Transposition and exponentiation bind more tightly
than any other arithmetic or logical operation.
For vectors, row vectors, and matrices, 
\mbox{\code{-u'}} is interpreted as \mbox{\code{-(u')}}, \mbox{\code{u*v'}} as
\mbox{\code{u*(v')}}, and \mbox{\code{u'*v}} as \mbox{\code{(u')*v}}.
For integer and reals,
\mbox{\code{-n \textasciicircum\ 3}}
is interpreted as \mbox{\code{-(n \textasciicircum\ 3)}}.



\section{Subscripting}

Stan arrays, matrices, vectors, and row vectors are all accessed
using the same array-like notation.  For instance, if \code{x} is a
variable of type \code{real[]} (a one-dimensional array of reals)
then \code{x[1]} is the value of the first element of the
array.  

Subscripting has higher precedence than any of the arithmetic
operations.  For example, \code{alpha*x[1]} is equivalent to
\code{alpha*(x[1])}.  

Multiple subscripts may be provided within a single pair of square
brackets.  If \code{x} is of type \code{real[~,~]}, a two-dimensional
array, then \code{x[2,501]} is of type \code{real}.

\subsection{Accessing Subarrays}

The subscripting operator also returns subarrays of arrays.  For
example, if \code{x} is of type \code{real[~,~,~]}, then \code{x[2]}
is of type \code{real[~,~]}, and \code{x[2,3]} is of type
\code{real[]}.  As a result, the expressions \code{x[2,3]} and
\code{x[2][3]} have the same meaning.  

\subsection{Accessing Matrix Rows}

If \code{Sigma} is a variable of type \code{matrix}, then
\code{Sigma[1]} denotes the first row of \code{Sigma} and has the
type \code{row\_vector}.  

\subsection{Mixing Array and Vector/Matrix Indexes}

Stan supports mixed indexing of arrays and their vector, row vector
or matrix values.  For example, if \code{m} is of type
\code{matrix[,]}, a two-dimensional array of matrices, then
\code{m[1]} refers to the first row of the array, which is a
one-dimensional array of matrices.  More than one index may be used,
so that \code{m[1,2]} is of type \code{matrix} and denotes the matrix
in the first row and second column of the array.  Continuing to add
indices, \code{m[1,2,3]} is of type \code{row\_vector} and denotes
the third row of the matrix denoted by \code{m[1,2]}.  Finally,
\code{m[1,2,3,4]} is of type \code{real} and denotes the value in the
third row and fourth column of the matrix that is found at the first
row and second column of the array \code{m}.

\section{Function Application}\label{function-application.section}

Stan provides a range of built in mathematical and statistical
functions, which are documented in \refpart{built-in-functions}.

Expressions in Stan may consist of the name of function followed by a
sequence of zero or more argument expressions.  For instance,
\code{log(2.0)} is the expression of type \code{real} denoting the
result of applying the natural logarithm to the value of the real
literal \code{2.0}.

Syntactically, function application has higher precedence than any of
the other operators, so that \code{y + log(x)} is interpreted as
\code{y + (log(x))}.

\subsection{Type Signatures and Result Type Inference}

Each function has a type signature which determines the allowable type
of its arguments and its return type.  For instance, the function
signature for the logarithm function can be expressed as
%
\begin{quote}
\code{real log(real);}
\end{quote}
%
and the signature for the \code{multiply\_log} function is
%
\begin{quote}
\code{real multiply\_log(real,real);}
\end{quote}
%
A function is uniquely determined by its name and its sequence of
argument types.  For instance, the following two functions are
different functions.
%
\begin{quote}
\code{real mean(real[]);}
\\
\code{real mean(vector);}
\end{quote}
%
The first applies to a one-dimensional array of real values and the
second to a vector.

The identity conditions for functions explicitly forbids having two
functions with the same name and argument types but different return
types.  This restriction also makes it possible to infer the type of a
function expression compositionally by only examining the type of its
subexpressions. 

\subsection{Constants}

Constants in Stan are nothing more than nullary (no-argument)
functions.  For instance, the mathematical constants $\pi$ and $e$ are
represented as nullary functions named \code{pi()} and \code{e()}.
See \refsection{built-in-constants} for a list of built-in constants.

\subsection{Type Promotion and Function Resolution}

Because of integer to real type promotion, rules must be established
for which function is called given a sequence of argument types.  The
scheme employed by Stan is the same as that used by \Cpp, which
resolves a function call to the function requiring the minimum number
of type promotions.  

For example, consider a situation in which the following two function
signatures have been registered for \code{foo}.
%
\begin{quote}
\code{real foo(real,real);}
\\
\code{int foo(int,int);}
\end{quote}
%
The use of \code{foo} in the expression \code{foo(1.0,1.0)} resolves
to \code{foo(real,real)}, and thus the expression \code{foo(1.0,1.0)}
itself is assigned a type of \code{real}.  

Because integers may be promoted to real values, the expression
\code{foo(1,1)} could potentially match either \code{foo(real,real)}
or \code{foo(int,int)}.  The former requires two type promotions and
the latter requires none, so \code{foo(1,1)} is resolved to function
\code{foo(int,int)} and is thus assigned the type \code{int}.

The expression \code{foo(1,1.0)} has argument types \code{(int,real)}
and thus does not explicitly match either function signature.  By
promoting the integer expression \code{1} to type \code{real}, it is
able to match \code{foo(real,real)}, and hence the type of the
function expression \code{foo(1,1.0)} is \code{real}.

In some cases (though not for any built-in Stan functions), a
situation may arise in which the function referred to by an
expression remains ambiguous.  For example, consider a situation in
which there are exactly two functions named \code{bar} with the
following signatures.
%
\begin{quote}
\code{real bar(real,int);}
\\
\code{real bar(int,real);}
\end{quote}
%
With these signatures, the expression \code{bar(1.0,1)} and
\code{bar(1,1.0)} resolve to the first and second of the above
functions, respectively.  The expression \code{bar(1.0,1.0)} is
illegal because real values may not be demoted to integers.  The
expression \code{bar(1,1)} is illegal for a different reason.  If the
first argument is promoted to a real value, it matches the first
signature, whereas if the second argument is promoted to a real value,
it matches the second signature.  The problem is that these both
require one promotion, so the function name \code{bar} is ambiguous.
If there is not a unique function requiring fewer promotions than all
others, as with \code{bar(1,1)} given the two declarations above, 
the Stan compiler will flag the expression as illegal. 

\subsection{Random-Number Generating Functions}

For most of the distributions supported by Stan, there is a
corresponding random-number generating function.  These random number
generators are named by the distribution with the suffix \code{\_rng}.
For example, a univariate normal random number can be generated by
\code{normal\_rng(0,1)};  only the parameters of the distribution,
here a location (0) and scale (1) are specified because the variate is
generated.  

\subsubsection{Random-Number Generators Restricted to Generated Quantities Block}

The use of random-number generating functions is restricted to the
generated quantities block; attempts to use them elsewhere will result
in a parsing error with a diagnostic message.  

This allows the random number generating functions to be used for
simulation in general, and for Bayesian posterior predictive checking
in particular. 

\subsubsection{Posterior Predictive Checking}

Posterior predictive checks typically use the parameters of the model
to generate simulated data (at the individual and optionally at the
group level for hierarchical models), which can then be compared
informally using plots and formally by means of test statistics, to
the actual data in order to assess the suitability of the model; see
\citep[Chapter~6]{GelmanEtAl:2013} for more information on
posterior predictive checks.

<<<<<<< HEAD
\section{ODE Solver}
=======
\section{ODE Solver}\label{language-ode-solver.section}
>>>>>>> 7d4f68a9

Stan provides a built-in ordinary differential equation solver.
Although it looks like a function application, it is special in two
ways.  

First, like PKBugs \citep{LunnEtAl:1999}, Stan's ODE solver takes a
function specifying the system of equations as an argument.  Ordinary
Stan functions do not allow functions as arguments.

Second, the ODE solver expression restricts certain of its arguments
to be data only expressions (i.e., they must not contain variables other
than those declared in the data or transformed data block).  Ordinary
Stan functions place no restriction on the origin of variables in
their argument expressions.

\subsection{Arguments}

The arguments to the ODE solver are as follows:
\begin{enumerate}
\item Function literal referring to a function specifying the system
  of differential equations with signature 
\begin{quote}
(real,real[],real[],real[],int[]):real[]
\end{quote}
The arguments represent (1) time, (2) system state, (3) parameters,
(4) real data, and (5) integer data, and the return value contains the
derivatives with respect to time of the state,
\item initial state, type \code{real[]},
\item initial time, type \code{int} or \code{real}, data only,
\item solution times, type \code{real[]}, data only,
\item parameters, type \code{real[]},
\item real data, type \code{real[]}, data only, and
\item integer data, type \code{int[]}, data only.
\end{enumerate}
%

\subsection{Return Values}

The return value for the ODE solver is an array of type
\code{real[,]}, with values consisting of solutions at the specified
times. 

\subsection{Sizes and Parallel Arrays}

The sizes must match, and in particular, the following groups are of
the same size:
%
\begin{itemize}
\item state variables passed into the system function,
  derivatives returned by the system function, initial state passed
  into the solver, and rows of the return value of the solver,
\item solution times and number of rows of the return value of the solver,
\item parameters, real data and integer data passed to the solver will
  be passed to the system function
\end{itemize}
%

\subsection{Example}

An example of a complete Stan program with a system definition and
<<<<<<< HEAD
solver call is shown in \reffigure{ode-solver}.
=======
solver call is shown for data simulation in \reffigure{sho-sim} and
estimation in \reffigure{sho-both}.
>>>>>>> 7d4f68a9

\subsection{Gradients}

Gradients are calculated by integrating the coupled system consisting
of the original system state and derivatives of the original system
with respect to the parameters and initial state.  The additional derivatives required
for the coupled system are calculated by automatically differentiating
the system with respect to the parameters.

<<<<<<< HEAD
=======


>>>>>>> 7d4f68a9
\section{Type Inference}

Stan is strongly statically typed, meaning that the implementation
type of an expression can be resolved at compile time.

\subsection{Implementation Types}

The primitive implementation types for Stan are 
%
\code{int},
\code{real},
\code{vector},
\code{row\_vector}, and
\code{matrix}.
%
Every basic declared type corresponds to a primitive type;  see
\reffigure{primitive-type} for the mapping from types to their
primitive types.
%
\begin{figure}
\begin{center}
\begin{tabular}{c|c}
{\it Type} & {\it Primitive Type} \\ \hline \hline
\code{int} & \code{int} \\
\code{real} & \code{real} \\[6pt]
\code{matrix} & \code{matrix} \\
\code{cov\_matrix} & \code{matrix} \\
\code{corr\_matrix} & \code{matrix} \\
\code{cholesky\_factor\_cov} & \code{matrix} \\
\code{cholesky\_factor\_corr} & \code{matrix} \\
\end{tabular}
\hspace{0.4in}
\begin{tabular}{c|c}
{\it Type} & {\it Primitive Type} \\ \hline \hline
\code{vector} & \code{vector} \\
\code{simplex} & \code{vector} \\
\code{unit\_vector} & \code{vector} \\
\code{ordered} & \code{vector} \\
\code{positive\_ordered} & \code{vector} \\[6pt]
\code{row\_vector} & \code{row\_vector}
\end{tabular}
\end{center}
\caption{\it The table shows the variable declaration types of Stan
  and their corresponding primitive implementation type.  Stan
  functions, operators and probability functions have argument and
  result types declared in terms of primitive types.
}\label{primitive-type.figure}
\end{figure}
%
A full implementation type consists of a primitive implementation type
and an integer array dimensionality greater than or equal to zero.
These will be written to emphasize their array-like nature.  For
example, \code{int[]} has an array dimensionality of 1, \code{int} an
array dimensionality of 0, and \code{int[,,]} an array dimensionality
of 3. The implementation type \code{matrix[,,]} has a total of five
dimensions and takes up to five indices, three from the array and two
from the matrix.  

Recall that the array dimensions come before the matrix or vector
dimensions in an expression such as the following declaration of a
three-dimensional array of matrices.
%
\begin{quote}
\begin{Verbatim}
matrix[M,N] a[I,J,K];
\end{Verbatim}
\end{quote}
%
The matrix \code{a} is indexed as \code{a[i,j,k,m,n]} with the array
indices first, followed by the matrix indices, with \code{a[i,j,k]}
being a matrix and \code{a[i,j,k,m]} being a row vector.

\subsection{Type Inference Rules}

Stan's type inference rules define the implementation type of an
expression based on a background set of variable declarations.  The
rules work bottom up from primitive literal and variable expressions
to complex expressions.

\subsubsection{Literals}

An integer literal expression such as \code{42} is of type \code{int}.
Real literals such as \code{42.0} are of type \code{real}.

\subsubsection{Variables}

The type of a variable declared locally or in a previous block is
determined by its declaration.  The type of a loop variable is
\code{int}.  

There is always a unique declaration for each variable in each scope
because Stan prohibits the redeclaration of an already-declared
variables.%
%
\footnote{Languages such as \Cpp and R allow the declaration of a
  variable of a given name in a narrower scope to hide (take
  precedence over for evaluation) a variable defined in a containing
  scope.}

\subsubsection{Indexing}

If \code{x} is an expression of total dimensionality greater than or
equal to $N$, then the type of expression \code{e[i1,...,iN]} is the
same as that of \code{e[i1]...[iN]}, so it suffices to define the type
of a singly-indexed function.  Suppose \code{e} is an expression and
\code{i} is an expression of primitive type \code{int}.  Then
%
\begin{itemize}
\item if \code{e} is an expression of array dimensionality $K > 0$,
  then \code{e[i]} has array dimensionality $K-1$ and the same
  primitive implementation type as \code{e},
%
\item if \code{e} has implementation type \code{vector} or
  \code{row\_vector} of array dimensionality 0, then \code{e[i]} has
  implementation type \code{real}, and
%
\item if \code{e} has implementation type \code{matrix}, then
  \code{e[i]} has type \code{row\_vector}.
\end{itemize}

\subsubsection{Function Application}

If \code{f} is the name of a function and \code{e1,...,eN} are
expressions for $N \geq 0$, then \code{f(e1,...,eN)} is an expression
whose type is determined by the return type in the function signature
for \code{f} given \code{e1} through \code{eN}.  Recall that a
function signature is a declaration of the argument types and the
result type.  

In looking up functions, binary operators like \code{real~*~real} are
defined as \code{operator*(real,real)} in the documentation and index.

In matching a function definition, arguments of type \code{int} may be
promoted to type \code{real} if necessary (see the subsection on type
promotion in \refsection{function-application} for an exact
specification of Stan's integer-to-real type-promotion rule).

In general, matrix operations return the lowest inferrable type.  For
example, \code{row\_vector~*~vector} returns a value of type
\code{real}, which is declared in the function documentation and index
as \code{real~operator*(row\_vector,vector)}.



\section{Chain Rule and Derivatives}

Derivatives of the log probability function defined by a model are
used in several ways by Stan.  The Hamiltonian Monte Carlo samplers,
including NUTS, use gradients to guide updates.  The BFGS optimizers
also use gradients to guide search for posterior modes.  

\subsection{Errors Due to Chain Rule}

Unlike evaluations in pure mathematics, evaluation of derivatives in
Stan is done by applying the chain rule on an expression-by-expression
basis, evaluating using floating-point arithmetic.  As a result,
models such as the following are problematic for inference involving
derivatives.
%
\begin{quote}
\begin{Verbatim}
parameters {
  real x;
}
model {
  x ~ normal(sqrt(x - x), 1);
}
\end{Verbatim}
\end{quote}
%
Algebraically, the sampling statement in the model could be reduced to
%
\begin{quote}
\begin{Verbatim}
  x ~ normal(0, 1);
\end{Verbatim}
\end{quote}
%
and it would seem the model should produce unit normal samples for
\code{x}.  But rather than cancelling, the expression \code{sqrt(x -
  x)} causes a problem for derivatives.  The cause is the mechanistic
evaluation of the chain rule, 
%
\begin{eqnarray*}
\frac{d}{dx} \sqrt{x - x}
& = &
\frac{1}{2 \sqrt{x - x}} \times \frac{d}{dx} (x - x)
\\[4pt]
& = & 
\frac{1}{0} \times (1 - 1)
\\[4pt]
& = & 
\infty \times 0
\\[4pt]
& = & \mbox{NaN}.
\end{eqnarray*}
%
Rather than the $x - x$ cancelling out, it introduces a 0 into the
numerator and denominator of the chain-rule evaluation.

The only way to avoid this kind problem is to be careful to do the
necessary algebraic reductions as part of the model and not introduce
expressions like \code{sqrt(x - x)} for which the chain rule produces
not-a-number values.  

\subsection{Diagnosing Problems with Derivatives}

The best way to diagnose whether something is going wrong with the
derivatives is to use the test-gradient option to the sampler or
optimizer inputs; this option is available in both Stan and RStan
(though it may be slow, because it relies on finite differences to
make a comparison to the built-in automatic differentiation).

For example, compiling the above model to an executable
\code{sqrt-x-minus-x}, the test can be run as
%
\begin{Verbatim}[fontshape=sl,fontsize=\small]
> ./sqrt-x-minus-x diagnose test=gradient
\end{Verbatim}
\begin{Verbatim}[fontsize=\small]
...
TEST GRADIENT MODE

 Log probability=-0.393734

 param idx           value           model     finite diff           error
         0       -0.887393             nan               0             nan
\end{Verbatim}
%
Even though finite differences calculates the right gradient of 0,
automatic differentiation follows the chain rule and produces a
not-a-number output.



\chapter{Statements}

\noindent 
The blocks of a Stan program (see \refchapter{blocks}) are made up of
variable declarations and statements.  Unlike programs in \BUGS, the
declarations and statements making up a Stan program are executed in
the order in which they are written.  Variables must be defined to
have some value (as well as declared to have some type) before they
are used --- if they do not, the behavior is undefined.

Like \BUGS, Stan has two kinds of atomic statements, assignment
statements and sampling statements.  Also like \BUGS, statements may
be grouped into sequences and into for-each loops.  In addition, Stan
allows local variables to be declared in blocks and also allows an
empty statement consisting only of a semicolon.

\section{Assignment Statement}

An assignment statement consists of a variable (possibly multivariate
with indexing information) and an expression.  Executing an
assignment statement evaluates the expression on the right-hand side
and assigns it to the (indexed) variable on the left-hand side.  An
example of a simple assignment is
%
\begin{quote}
\code{n <- 0;}
\end{quote}
%
Executing this statement assigns the value of the expression \code{0},
which is the integer zero, to the variable \code{n}.  For an assignment
to be well formed, the type of the expression on the right-hand side
should be compatible with the type of the (indexed) variable on the
left-hand side.  For the above example, because \code{0} is an
expression of type \code{int}, the variable \code{n} must be declared
as being of type \code{int} or of type \code{real}.  If the variable
is of type \code{real}, the integer zero is promoted to a
floating-point zero and assigned to the variable.  After the
assignment statement executes, the variable \code{n} will have the
value zero (either as an integer or a floating-point value, depending on
its type).

Syntactically, every assignment statement must be followed by a
semicolon.  Otherwise, whitespace between the tokens does not matter
(the tokens here being the left-hand-side (indexed) variable, the
assignment operator, the right-hand-side expression and the
semicolon).

Because the right-hand side is evaluated first, it is possible to
increment a variable in Stan just as in \Cpp and other programming
languages by writing
%
\begin{quote}
\code{n <- n + 1;}
\end{quote}
%
Such self assignments are not allowed in \BUGS, because they induce a
cycle into the directed graphical model.

The left-hand side of an assignment may contain indices for array,
matrix, or vector data structures.  For instance, if \code{Sigma} is
of type \code{matrix}, then
%
\begin{quote}
\code{Sigma[1,1] <- 1.0;}
\end{quote}
%
sets the value in the first column of the first row of \code{Sigma} to one.

Assignments can involve complex objects of any type.  If \code{Sigma}
and \code{Omega} are matrices and \code{sigma} is a vector, then the
following assignment statement, in which the expression and variable
are both of type \code{matrix}, is well formed.
%
\begin{quote}
\begin{Verbatim}
Sigma
  <- diag_matrix(sigma)
     * Omega 
     * diag_matrix(sigma);
\end{Verbatim}
\end{quote}
%
This example also illustrates the preferred form of splitting a
complex assignment statement and its expression across lines.

Assignments to slices of larger multi-variate data structures are
supported by Stan.  For example, \code{a} is an array of type
\code{real[~,~]} and \code{b} is an array of type \code{real[]}, then
the following two statements are both well-formed.
%
\begin{quote}
\begin{Verbatim}
a[3] <- b;
b <- a[4];
\end{Verbatim}
\end{quote}
%
Similarly, if \code{x} is a variable declared to have type
\code{row\_vector} and \code{Y} is a variable declared as type
\code{matrix}, then the following sequence of statements to swap the
first two rows of \code{Y} is well formed.
%
\begin{quote}
\begin{Verbatim}
x <- Y[1];
Y[1] <- Y[2];
Y[2] <- x;
\end{Verbatim}
\end{quote}
%

In \R, if \code{x} is a matrix or two-dimensional array, its first row
is \code{x[1,]} and its first column is \code{x[,1]}.  As of version
2.0, this notation is not supported by Stan.  There are functions to
access rows and columns of matrices, but general array slicing is not
supported.  Similarly, Stan 2.0 does not support providing an array of
indices as an argument to create a piecemeal subarray of a larger
array.

\section{Log Probability Increment Statement}\label{increment-log-prob.section}

The basis of Stan's execution is the evaluation of a log probability
function for a given set of parameters.  Data and transformed data are
fixed before log probability is involved.  Statements in the
transformed parameter block and model block can have an effect on the
log probability function defined by a model.

The total log probability is initialized to zero.  Then statements in
the transformed parameter block and model block may add to it.  The
most direct way this is done is through the log probability increment
statement, which is of the following form.
%
\begin{quote}
\begin{Verbatim}
increment_log_prob(-0.5 * y * y);
\end{Verbatim}
\end{quote}
%
In this example, the unnormalized log probability of a unit normal
variable $y$ is added to the total log probability.  In the general
case, the argument can be any expression.%
%
\footnote{Writing this model with the expression \code{-0.5 * y * y}
  is more efficient than with the equivalent expression \code{y * y /
    -2} because multiplication is more efficient than division; in
  both cases, the negation is rolled into the numeric literal
  (\code{-0.5} and \code{-2}).  Writing \code{square(y)} instead of
  \code{y * y} would be even more efficient because the derivatives
  can be precomputed, reducing the memory and number of operations
  required for automatic differentiation.}

An entire Stan model can be implemented this way.  For instance, the
following model will draw a single variable according to a unit normal
probability.  
%
\begin{quote}
\begin{Verbatim}
parameters {
  real y;
}
model {
  increment_log_prob(-0.5 * y * y);
}
\end{Verbatim}
\end{quote}
%
This model defines a log probability function 
%
\[
\log p(y) = - \, \frac{y^2}{2} - \log Z
\]
%
where $Z$ is a normalizing constant that does not depend on $y$.  The
constant $Z$ is conventionally written this way because on the linear
scale,
\[
p(y) = \frac{1}{Z} \exp\left(-\frac{y^2}{2}\right).
\]
which is typically written without reference to $Z$ as
\[
p(y) \propto \exp\left(-\frac{y^2}{2}\right).
\]

Stan only requires models to be defined up to a constant that does not
depend on the parameters.  This is convenient because often the
normalizing constant $Z$ is either time-consuming to compute or
intractable to evaluate.

\subsubsection{Vectorization}

The \code{increment\_log\_prob} function accepts parameters of any
expression type, including integers, reals, vectors, row vectors,
matrices, and arrays of any dimensionality, including arrays of
vectors and matrices.

\subsection{Log Probability Variable \code{lp\_\_}}

Before version 2.0 of Stan, rather than writing
%
\begin{quote}
\begin{Verbatim}
increment_log_prob(u);
\end{Verbatim}
\end{quote}
%
it was necessary to manipulate a special variable \code{lp\_\_}
as follows
%
\begin{quote}
\begin{Verbatim}
lp__ <- lp__ + u;
\end{Verbatim}
\end{quote}
%
The special variable \code{lp\_\_} refers to the log probability value
that will be returned by Stan's log probability function.  

\subsubsection{Deprecation of \code{lp\_\_}}

As of Stan version 2.0, the use of \code{lp\_\_} is deprecated.  It
will be removed altogether in a future release, but until that time,
programs still work with \code{lp\_\_}.  A deprecation warning is now
printed every time \code{lp\_\_} is used.

To access the value of \code{lp\_\_} for printing, use the
\code{get\_lp} function (see \refsection{get-lp}).


\section{Sampling Statements}\label{sampling-statements.section}

Like \BUGS and \JAGS, Stan supports probability statements in
sampling notation, such as
%
\begin{quote}
\begin{Verbatim}
y ~ normal(mu,sigma);
\end{Verbatim}
\end{quote}
%
The name ``sampling statement'' is meant to be suggestive, not
interpreted literally.  Conceptually, the variable \code{y}, which may
be an unknown parameter or known, modeled data, is being declared
to have the distribution indicated by the right-hand side of the
sampling statement.

Executing such a statement does not perform any sampling.  In Stan, a
sampling statement is merely a notational convenience.  The above
sampling statement could be expressed as a direct increment on the
total log probability as
%
\begin{quote}
\begin{Verbatim}
increment_log_prob(normal_log(y,mu,sigma));
\end{Verbatim}
\end{quote}
%
See the subsection of \refsection{sampling-statements} discussing log
probability increments for a full explanation.

In general, a sampling statement of the form
%
\begin{quote}
\begin{Verbatim}
ex0 ~ dist(ex1,...,exN);
\end{Verbatim}
\end{quote}
%
involving subexpressions \code{ex0} through \code{exN} (including the
case where \code{N} is zero) will be well formed if and only if the
corresponding assignment statement is well-formed,
%
\begin{quote}
\begin{Verbatim}
increment_log_prob(dist_log(ex0,ex1,...,exN));
\end{Verbatim}
\end{quote}
%
This will be well formed if and only if
\code{dist\_log(ex0,ex1,...,exN)} is a well-formed function expression
of type \code{real}.

\subsection{Log Probability Increment vs.\ Sampling Statement}

Although both lead to the same sampling behavior in Stan, there is one
critical difference between using the sampling statement, as in
%
\begin{quote}
\begin{Verbatim}
y ~ normal(mu,sigma);
\end{Verbatim}
\end{quote}
%
and explicitly incrementing the log probability function, as in
%
\begin{quote}
\begin{Verbatim}
increment_log_prob(normal_log(y,mu,sigma));
\end{Verbatim}
\end{quote}
%
The sampling statement drops all the terms in the log probability
function that are constant, whereas the explicit call to
\code{normal\_log} adds all of the terms in the definition of the log
normal probability function, including all of the constant normalizing
terms.  Therefore, the explicit increment form can be used to recreate
the exact log probability values for the model.  Otherwise, the
sampling statement form will be faster if any of the input expressions,
\code{y}, \code{mu}, or \code{sigma}, involve only constants, data
variables or transformed data variables. 


\subsection{User-Transformed Variables}

The left-hand side of a sampling statement may be a complex
expression.  For instance, it is legal syntactically to write
%
\begin{quote}
\begin{Verbatim}
data {
  real<lower=0> y;
}
...
model {
  log(y) ~ normal(mu,sigma);
}
\end{Verbatim}
\end{quote}
%
Unfortunately, this is not enough to properly model \code{y} as having
a lognormal distribution.  The log Jacobian of the transform must be
added to the log probability accumulator to account for the
differential change in scale (see \refsection{change-of-variables} for
full definitions).  For the case above, the following adjustment will
account for the log transform.%
%
\footnote{Because $\log | \frac{d}{dy} \log y | = \log | 1/y | = - \log
  |y|$;  see \refsection{change-of-variables}.}
%
\begin{quote}
\begin{Verbatim}
increment_log_prob(- log(fabs(y)));
\end{Verbatim}
\end{quote}
%

\subsection{Truncated Distributions}

A density function $p(x)$ may be truncated to an interval $(a,b)$ to
define a new density $p_{(a,b)}\!(x)$ by setting
%
\[ 
p_{\!(a,b)\!}(x) = \frac{p(x)}
                  {\int_a^b p(x') \, dx'}.
\] 
Given a probability function $p_X(x)$ for a random variable $X$, its
cumulative distribution function (cdf) $F_X(x)$ is defined to be the
probability that $X \leq a$.  For continuous random variables, this is
\[
F_X(x) = \int_{-\infty}^{x} p_X(x') \, dx',
\]
whereas for discrete variables, it's
\[
F_X(x) = \sum_{n \leq x} p_X(x).
\]
%
The complementary cumulative distribution function (ccdf) is $1 -
F_X(x)$.  

Cumulative distribution functions are useful for defining truncated
distributions, because
\[
\int_a^b p(x') \, dx' = F(b) - F(a),
\]
so that
\[ 
p_{\!(a,b)\!}(x) = \frac{p_X(x)}
                  {F(b) - F(a)}.
\] 
On the log scale,
\[ 
\log p_{\!(a,b)\!}(x) 
\ = \ 
\log p_X(x)
- \log \left( F(b) - F(a) \right).
\]
The denominator is more stably computed using Stan's
log\_diff\_exp operation as
\begin{eqnarray*}
\log \left( F(b) - F(a) \right)
& = & \log \left( \exp(\log F(b)) - \exp(\log F(a)) \right)
\\[6pt]
& = & \mbox{log\_diff\_exp}\!\left( \log F(b), \log F(a) \right).
\end{eqnarray*}



As in \BUGS and \JAGS, Stan allows probability functions to be
truncated.  For example, a truncated unit normal distribution
restricted to $(-0.5, 2.1)$ is encoded as follows.
%
\begin{quote}
\begin{Verbatim}
y ~ normal(0,1) T[-0.5, 2.1];
\end{Verbatim}
\end{quote}
% 
Truncated distributions are translated as an addition summation for
the accumulated log probability.  For instance, this example has the
same translation (up to arithmetic precision issues; see below) as
%
\begin{quote}
\begin{Verbatim}
increment_log_prob(normal_log(y,0,1));
increment_log_prob(-(log(normal_cdf(2.1,0,1)
                         - normal_cdf(-0.5,0,1))));
\end{Verbatim}
\end{quote}
%
The function \code{normal\_cdf} represents the cumulative normal
distribution function.  For example, \code{normal\_cdf(2.1,0,1)} evaluates to 
\[
\int_{-\infty}^{2.1} \mbox{\sf Normal}(x|0,1) \, dx,
\]
%
which is the probability a unit normal variable takes on values less
than 2.1, or about 0.98.  

Arithmetic precision is handled by working on the log scale and using
Stan's log scale cdf implementations.  The logarithm of the cdf for
the normal distribution is \code{normal\_cdf\_log} and the ccdf is
\code{normal\_ccdf\_log}.  Stan's translation for the denominator
introduced by truncation is equivalent to
%
\begin{quote}
\begin{Verbatim}
increment_log_prob(-log_diff_exp(normal_cdf_log(2.1,0,1),
                                 normal_cdf_log(-0.5,0,1)));
\end{Verbatim}
\end{quote}
%

As with constrained variable declarations, truncation can be one
sided.  The density $p(x)$ can be truncated below by $a$ to define a
density $p_{(a,)}(x)$ with support $(a,\infty)$ by setting
%
\[
p_{(a,)}(x) = \frac{p(x)}
                 {\int_a^{\infty} p(x') \, dx'}.
\]
For example, the unit normal distribution truncated below at -0.5 would
be represented as
%
\begin{quote}
\begin{Verbatim} 
y ~ normal(0,1) T[-0.5,];
\end{Verbatim}
\end{quote}
% 
The truncation has the same effect as the following direct update to
the accumulated log probability (see the subsection of
\refsection{sampling-statements} contrasting log probability increment
and sampling statements for more information).
%
\begin{quote}
\begin{Verbatim}
increment_log_prob(normal_log(y, 0, 1));
increment_log_prob(-(1 - log(normal_cdf(-0.5, 0, 1))));
\end{Verbatim}
\end{quote}
%
The denominator is actually implemented with the more efficient and
stable version
%
\begin{quote}
\begin{Verbatim}
increment_log_prob(-normal_ccdf_log(-0.5, 0, 1));
\end{Verbatim}
\end{quote}

The density $p(x)$ can be truncated above by $b$ to define a density
$p_{(,b)}(x)$ with support $(-\infty,b)$ by setting
\[
p_{(,b)}(x) = \frac{p(x)}
                    {\int_{-\infty}^b p(x') \, dx'}.
\]
For example, the unit normal distribution truncated above at 2.1 would
be represented as
%
\begin{quote}
\begin{Verbatim} 
y ~ normal(0,1) T[,2.1];
\end{Verbatim}
\end{quote}
% 
The truncation has the same effect as the following direct update to
the accumulated log probability.
%
\begin{quote}
\begin{Verbatim}
increment_log_prob(normal_log(y, 0, 1));
increment_log_prob(-normal_cdf_log(2.1, 0, 1));
\end{Verbatim}
\end{quote}

In all cases, the truncation is only well formed if the
appropriate log cumulative distribution functions are defined.%
%
\footnote{Although most distributions have cdfs and ccdfs implemented,
  some cumulative distribution functions and their gradients present
  computational challenges because they lack simple, analytic forms.}
%
\refpart{discrete-prob-functions} and
\refpart{continuous-prob-functions} document the available discrete
and continuous cumulative distribution functions.  Most distributions
have cdf and ccdf functions.

For continuous distributions, truncation points must be expressions of
type \code{int} or \code{real}.  For discrete distributions, truncation
points must be expressions of type \code{int}.  

For a truncated sampling statement, if the value sampled is not within
the bounds specified by the truncation expression, the result is zero
probability and the entire statement adds $-\infty$ to the total log
probability, which in turn results in the sample being rejected; see
the subsection of \refsection{truncated-data} discussing constraints
and out-of-bounds returns for programming strategies to keep
all values within bounds.

\subsubsection{Vectorizing Truncated Distributions}

Stan does not (yet) support vectorization of distribution functions
with truncation.


\section{For Loops}

Suppose
\code{N} is a variable of type \code{int}, \code{y} is a
one-dimensional array of type \code{real[]}, and \code{mu} and
\code{sigma} are variables of type \code{real}.  Furthermore, suppose
that \code{n} has not been defined as a variable. Then the following
is a well-formed for-loop statement.
%
\begin{quote}
\begin{Verbatim}
for (n in 1:N) {
  y[n] ~ normal(mu,sigma);
}
\end{Verbatim}
\end{quote}
%
The loop variable is \code{n}, the loop bounds are the values in the
range \code{1:N}, and the body is the statement following the
loop bounds.  

\subsection{Loop Variable Typing and Scope}

The bounds in a for loop must be integers.  Unlike in \R, the loop is
always interpreted as an upward counting loop.  The range \code{L:H}
will cause the loop to execute the loop with the loop variable taking
on all integer values greater than or equal to \code{L} and less than
or equal to \code{H}.  For example, the loop \code{for (n in 2:5)}
will cause the body of the for loop to be executed with \code{n} equal
to 2, 3, 4, and 5, in order.  The variable and bound \code{for (n in
  5:2)} will not execute anything because there are no integers
greater than or equal to 5 and less than or equal to 2.

\subsection{Order Sensitivity and Repeated Variables}

Unlike in \BUGS, Stan allows variables to be reassigned.  For
example, the variable \code{theta} in the following program is
reassigned in each iteration of the loop.
%
\begin{quote}
\begin{Verbatim} 
for (n in 1:N) {
  theta <- inv_logit(alpha + x[n] * beta);
  y[n] ~ bernoulli(theta);
}
\end{Verbatim}
\end{quote}
% 
Such reassignment is not permitted in \BUGS.  In \BUGS, for loops are
declarative, defining plates in directed graphical model notation,
which can be thought of as repeated substructures in the graphical
model.  Therefore, it is illegal in \BUGS or \JAGS to have a for loop
that repeatedly reassigns a value to a variable.%
%
\footnote{A programming idiom in \BUGS code simulates 
a local variable by replacing \code{theta} in the above example with
\code{theta[n]}, effectively creating \code{N} different variables,
\code{theta[1]}, \ldots, \code{theta[N]}.  Of course, this is not a
hack if the value of \code{theta[n]} is required for all \code{n}.}

In Stan, assignments are executed in the order they are encountered.
As a consequence, the following Stan program has a very different
interpretation than the previous one.
%
\begin{quote}
\begin{Verbatim}
for (n in 1:N) {
  y[n] ~ bernoulli(theta);
  theta <- inv_logit(alpha + x[n] * beta);
}
\end{Verbatim}
\end{quote}
%
In this program, \code{theta} is assigned after it is used in the
probability statement.  This presupposes it was defined before the
first loop iteration (otherwise behavior is undefined), and then each
loop uses the assignment from the previous iteration. 

Stan loops may be used to accumulate values.  Thus it is possible to
sum the values of an array directly using code such as the
following.
%
\begin{quote}
\begin{Verbatim}
total <- 0.0;
for (n in 1:N) 
  total <- total + x[n];
\end{Verbatim}
\end{quote}
%
After the for loop is executed, the variable \code{total} will hold
the sum of the elements in the array \code{x}.  This example was
purely pedagogical; it is easier and more efficient to write
%
\begin{quote}
\begin{Verbatim}
total <- sum(x);
\end{Verbatim}
\end{quote}

A variable inside (or outside) a loop may even be reassigned multiple
times, as in the following legal code.
%
\begin{quote}
\begin{Verbatim}
for (n in 1:100) {
  y <- y + y * epsilon;
  epsilon <- epsilon / 2.0;
  y <- y + y * epsilon;
}
\end{Verbatim}
\end{quote}

\section{Conditional Statements}

Stan supports full conditional statements using
the same if-then-else syntax as \Cpp.  The general format is
%
\begin{quote}
\begin{Verbatim}
if (condition1)
  statement1
else if (condition2)
  statement2
...
else if (conditionN-1)
  statementN-1
else
  statementN
\end{Verbatim}
\end{quote}
%
There must be a single leading \code{if} clause, which may be followed
by any number of \code{else if} clauses, all of which may be
optionally followed by an \code{else} clause.  Each condition must be
a real or integer value, with non-zero values interpreted as true and
the zero value as false.

The entire sequence of if-then-else clauses forms a single conditional
statement for evaluation.  The conditions are evaluated in order
until one of the conditions evaluates to a non-zero value, at which
point its corresponding statement is executed and the conditional
statement finishes execution.  If none of the conditions evaluates to
a non-zero value and there is a final else clause, its statement is
executed.  

\section{While Statements}

Stan supports standard while loops using the same syntax as \Cpp.  The
general format is as follows.
%
\begin{quote}
\begin{Verbatim}
while (condition)
  body
\end{Verbatim}
\end{quote}
%
The condition must be an integer or real expression and the body can
be any statement (or sequence of statements in curly braces).  

Evaluation of a while loop starts by evaluating the condition.  If the
condition evaluates to a false (zero) value, the execution of the loop
terminates and control moves to the position after the loop.  If the
loop's condition evaluates to a true (non-zero) value, the body statement is
executed, then the whole loop is executed again.  Thus the loop is
continually executed as long as the condition evaluates to a true value.


\section{Statement Blocks and Local Variable Declarations}

Just as parentheses may be used to group expressions, curly brackets
may be used to group a sequence of zero or more statements into a
statement block.  At the beginning of each block, local variables may be
declared that are scoped over the rest of the statements in the block.

\subsection{Blocks in For Loops}

Blocks are often used to group a sequence of statements together to be
used in the body of a for loop.  Because the body of a for loop can be
any statement, for loops with bodies consisting of a single statement
can be written as follows.
%
\begin{quote}
\begin{Verbatim} 
for (n in 1:N) 
  y[n] ~ normal(mu,sigma);
\end{Verbatim}
\end{quote}
% 
To put multiple statements inside the body of a for loop, a block is
used, as in the following example.
%
\begin{quote}
\begin{Verbatim}
for (n in 1:N) {
  lambda[n] ~ gamma(alpha,beta);
  y[n] ~ poisson(lambda[n]);
}
\end{Verbatim}
\end{quote}
%
The open curly bracket (\code{\{}) is the first character of the block
and the close curly bracket (\code{\}}) is the last character.

Because whitespace is ignored in Stan, the following program will
not compile.
%
\begin{quote}
\begin{Verbatim}
for (n in 1:N) 
  y[n] ~ normal(mu,sigma);
  z[n] ~ normal(mu,sigma); // ERROR!
\end{Verbatim}
\end{quote}
%
The problem is that the body of the for loop is taken to be the
statement directly following it, which is 
\Verb|y[n] ~ normal(mu,sigma)|.  This leaves the probability statement for
\code{z[n]} hanging, as is clear from the following equivalent
program.
%
\begin{quote}
\begin{Verbatim}
for (n in 1:N) {
  y[n] ~ normal(mu,sigma);
}
z[n] ~ normal(mu,sigma); // ERROR!
\end{Verbatim}
\end{quote}
%
Neither of these programs will compile. If the loop variable \code{n}
was defined before the for loop, the for-loop declaration will raise
an error.  If the loop variable \code{n} was not defined before the
for loop, then the use of the expression \code{z[n]} will raise an
error. 

\subsection{Local Variable Declarations}

A for loop has a statement as a body.  It is often convenient in
writing programs to be able to define a local variable that will be
used temporarily and then forgotten.  For instance, the for loop
example of repeated assignment should use a local variable for maximum
clarity and efficiency, as in the following example.
%
\begin{quote}
\begin{Verbatim}
for (n in 1:N) {
  real theta;
  theta <- inv_logit(alpha + x[n] * beta);
  y[n] ~ bernoulli(theta);
}
\end{Verbatim}
\end{quote}
%
The local variable \code{theta} is declared here inside the for loop.
The scope of a local variable is just the block in which it is
defined.  Thus \code{theta} is available for use inside the for loop,
but not outside of it.  As in other situations, Stan does not allow
variable hiding.  So it is illegal to declare a local variable
\code{theta} if the variable theta is already defined in the scope of
the for loop.  For instance, the following is not legal.
%
\begin{quote}
\begin{Verbatim}
for (m in 1:M) {
  real theta;
  for (n in 1:N) {
    real theta; // ERROR!
    theta <- inv_logit(alpha + x[m,n] * beta);
    y[m,n] ~ bernoulli(theta);
...
\end{Verbatim}
\end{quote}
%
The compiler will flag the second declaration of \code{theta} with a
message that it is already defined.

\subsection{No Constraints on Local Variables}

Local variables may not have constraints on their declaration.  The
only types that may be used are
%
\begin{quote}
\code{int}, \code{real}, 
\code{vector[K]}, \code{row\_vector[K]}, and \code{matrix[M,N]}.
\end{quote}

\subsection{Blocks within Blocks}

A block is itself a statement, so anywhere a sequence of statements is
allowed, one or more of the statements may be a block.  For instance,
in a for loop, it is legal to have the following
%
\begin{quote}
\begin{Verbatim}
for (m in 1:M) {
  { 
     int n;  
     n <- 2 * m; 
     sum <- sum + n 
  }
  for (n in 1:N) 
    sum <- sum + x[m,n];
}
\end{Verbatim}
\end{quote}
%
The variable declaration \code{int n;} is the first element of an
embedded block and so has scope within that block.  The for loop
defines its own local block implicitly over the statement following it
in which the loop variable is defined.  As far as Stan is concerned,
these two uses of \code{n} are unrelated.  

\section{Print Statements}\label{print-statements.section}

Stan provides print statements that can print literal strings and the
values of expressions.  Print statements accept any number of
arguments.  Consider the following for-each statement with a print
statement in its body.
%
\begin{quote}
\begin{Verbatim}
for (n in 1:N) { print("loop iteration: ", n); ... }
\end{Verbatim}
\end{quote}
%
The print statement will execute every time the body of the loop does.
Each time the loop body is executed, it will print the string ``loop iteration:
'' (with the trailing space), followed by the value of the expression
\code{n}, followed by a new line.

\subsection{Print Content}

The text printed by a print statement varies based on its content.  A
literal (i.e., quoted) string in a print statement always prints
exactly that string (without the quotes).  Expressions in print
statements result in the value of the expression being printed.
But how the value of the expression is formatted will depend on its type.

Printing a simple \code{real} or \code{int} typed variable always
prints the variable's value.%
%
\footnote{The adjoint component is always zero during execution for
  the algorithmic differentiation variables used to implement
  parameters, transformed parameters, and local variables in the model.}
%
For array, vector, and matrix variables, the print format uses
brackets.  For example, a 3-vector will print as
%
\begin{quote}
\begin{Verbatim}
[1,2,3]
\end{Verbatim}
\end{quote}
%
and a $2 \times 3$-matrix as 
%
\begin{quote}
\begin{Verbatim}
[[1,2,3],[4,5,6]]
\end{Verbatim}
\end{quote}
%

Printing a more readable version of arrays or matrices can be done
with loops.  An example is the print statement in the following
transformed data block.
%
\begin{quote}
\begin{Verbatim}
transformed data {
  matrix[2,2] u;  
  u[1,1] <- 1.0;  u[1,2] <- 4.0;    
  u[2,1] <- 9.0;  u[2,2] <- 16.0;
  for (n in 1:2)
    print("u[", n, "] = ", u[n]);
}
\end{Verbatim}
\end{quote}
%
This print statement executes twice, printing the following two lines
of output.
%
\begin{quote}
\begin{Verbatim}
u[1] = [1,4]
u[2] = [9,16]
\end{Verbatim}
\end{quote}



\subsection{Print Frequency}

Printing for a print statement happens every time it is executed.  The
\code{transformed data} block is executed once per chain, the
\code{transformed parameter} and \code{model} blocks once per leapfrog
step, and the \code{generated quantities} block once per iteration.

\subsection{String Literals}

String literals begin and end with a double quote character
(\Verb|"|).  The characters between the double quote characters may be
the space character or any visible ASCII character, with the exception
of the backslash character (\Verb|\|) and double quote character
(\Verb|"|).  The full list of visible ASCII characters is as follows.
%
\begin{quote}
\begin{Verbatim}
a b c d e f g h i j k l m n o p q r s t u v w x y z
A B C D E F G H I J K L M N O P Q R S T U V W X Y Z
0 1 2 3 4 5 6 7 8 9 0 ~ @ # $ % ^ & * _ ' ` - + = { 
} [ ] ( ) < > | / ! ? . , ; :
\end{Verbatim}
\end{quote}

\subsection{Debug by \code{print}}

Because Stan is an imperative language, print statements can be very
useful for debugging.  They can be used to display the values of
variables or expressions at various points in the execution of a
program.  They are particularly useful for spotting problematic
not-a-number of infinite values, both of which will be printed.

It is particularly useful to print the value of the log probability
accumulator (see \refsection{get-lp}), as in the following example.
%
\begin{quote}
\begin{Verbatim}
vector[2] y;
y[1] <- 1;
print("lp before =",get_lp());
y ~ normal(0,1); // bug!  y[2] not defined
print("lp after =",get_lp());
\end{Verbatim}
\end{quote}
%
The example has a bug in that \code{y[2]} is not defined before the
vector \code{y} is used in the sampling statement.  By printing the
value of the log probability accumulator before and after each
sampling statement, it's possible to isolate where the log probability
becomes ill-defined (i.e., becomes not-a-number).

\section{Reject Statements}\label{reject-statements.section}

The Stan \code{reject} statement provides a mechanism to
report errors or problematic values encountered during program
execution and either halt processing or reject samples or optimization
iterations.  

Like the \code{print} statement, the reject statement accepts
any number of quoted string literals or Stan expressions as arguments.

Reject statements are typically embedded in a conditional
statement in order to detect variables in illegal states.  For
example, the following code handles the case where a variable \code{x}'s
value is negative.
%
\begin{quote}
\begin{Verbatim}
if (x < 0) 
  reject("x must not be negative; found x=", x);
\end{Verbatim}
\end{quote}

\subsection{Behavior of Reject Statements}

Reject statements have the same behavior as exceptions thrown by
built-in Stan functions.  For example, the \code{normal\_log} function
raises an exception if the input scale is not positive and finite.
The effect of a reject statement depends on the program block in which
the rejection occurs.

In all cases of rejection, the interface accessing the Stan
program should print the arguments to the reject statement.

\subsubsection{Rejections in Functions}

Rejections in user-defined functions are just passed to the
calling function or program block.  Reject statements can be used in 
functions to validate the function arguments, allowing user-defined
functions to fully emulate built-in function behavior.  It is better
to find out earlier rather than later when there is a problem.

\subsubsection{Fatal Exception Contexts}

In both the transformed data block and generated quantities block,
rejections are fatal.  This is because if initialization fails or if
generating output fails, there is no way to recover values.

Reject statements placed in the transformed data block can be used
to validate both the data and transformed data (if any).  This allows
more complicated constraints to be enforced that can be specified with
Stan's constrained variable declarations.


\subsubsection{Recoverable Rejection Contexts}

Rejections in the transformed parameters and model blocks are
not in and of themselves instantly fatal.  The result has the same
effect as assigning a $-\infty$ log probability, which causes
rejection of the current proposal in MCMC samplers and adjustment of
search parameters in optimization.

If the log probability function results in a rejection every time it is
called, the containing application (MCMC sampler or optimization)
should diagnose this problem and terminate with an appropriate error
message.  To aid in diagnosing problems, the message for each
reject statement will be printed as a result of executing it.


\chapter{User-Defined Functions}\label{functions.chapter}%
%
\noindent
Stan allows users to define their own functions.  The basic syntax is
a simplified version of that used in C and \Cpp.  This chapter
specifies how functions are declare, defined, and used in Stan; see
\refchapter{functions-programming} for a more programming-oriented
perspective.

\section{Function-Definition Block}

User-defined functions appear in a special function-definition block
before all of the other program blocks. 
%
\begin{quote}
\begin{Verbatim}
functions {
   ... function declarations and definitions ...
}
data { 
  ...
\end{Verbatim}
\end{quote}
%
Function definitions and declarations may appear in any order, subject
to the condition that a function must be declared before it is used.
Forward declarations are allowed in order to support recursive
functions; see \refsection{function-overloading} for the precise rules
governing declarations and definitions.

\section{Function Names}

The rules for function naming and function-argument naming are the
same as for other variables; see \refsection{variables} for more
information on valid identifiers.  For example,
%
\begin{quote}
\begin{Verbatim}
real foo(real mu, real sigma);
\end{Verbatim}
\end{quote}
%
declares a function named \code{foo} with two argument variables of
types \code{real} and \code{real}.  The arguments are named \code{mu}
and \code{sigma}, but that is not part of the declaration.  Two
functions may have the same name if they have different sequences of
argument types; see \refsection{function-overloading} for details.  A
function may not have the same name and argument type sequence as
another function, including a built-in function.

\section{Calling Functions}

All function arguments are mandatory---there are no default values
(though see \refsection{function-overloading} for alternatives based
on overloading).

\subsection{Functions as Expressions}

Functions with non-void return types are called just like any other
built-in function in Stan---they are applied to appropriately typed
arguments to produce an expression, which has a value when executed.

\subsection{Functions as Statements}

Functions with void return types may be applied to arguments and used
as statements.  These act like sampling statements or print
statements.  Such uses are only appropriate for functions that act
through side effects, such as incrementing the log probability
accumulator, printing, or raising exceptions.

\subsection{Probability Functions in Sampling Statements}

Functions whose name ends in \code{\_log} may be used as probability
functions and may be used in place of parameterized distributions on
the right-hand-side of sampling statements.   There is no restriction
on where such functions may be used.

\subsection{Restritions on Placement}

Functions of certain types are restricted on scope of usage.
Functions whose names end in \code{\_lp} assume access to the log
probability accumulator and are only available in the transformed
parameter and model blocks.  Functions whose names end in \code{\_rng}
assume access to the random number generator and may only be used
within the generated quantities block.  See \refsection{function-bodies} for more
information on these two special types of function. 

\section{Unsized Argument Types}

Stan's functions all have declared types for both arguments and
returned value.  As with built-in functions, user-defined functions are
only declared for base argument type and dimensionality.  This
requires a different syntax than for declaring other variables.  The
choice of language was made so that return types and argument types
could use the same declaration syntax.

The type \code{void} may not be used as an argument type, only a
return type for a function with side effects.


\subsection{Base Variable Type Declaration}

The base variable types are \code{integer}, \code{real},
\code{vector}, \code{row\_vector}, and \code{matrix}.  No lower-bound
or upper-bound constraints are allowed (e.g., \code{real<lower=0>} is
illegal).  Specialized types are also not allowed (e.g.,
\code{simplex} is illegal) .

\subsection{Dimensionality Declaration}

Arguments and return types may be arrays, and these are indicated with
optional brackets and commas as would be used for indexing.  For
example, \code{int} denotes a single integer argument or return,
whereas \code{real[\,]} indicates a one-dimensional array of reals,
\code{real[\,,\,]} a two-dimensional array and \code{real[\,,\,,\,]} a
three-dimensional array; whitespace is optional, as usual.  

The dimensions for vectors and matrices are not included, so that
\code{matrix} is the type of a single matrix argument or return type.
Thus if a variable is declared as \code{matrix a}, then \code{a} has
two indexing dimensions, so that \code{a[1]} is a row vector and
\code{a[1,1]} a real value.  Matrices implicitly have two indexing
dimensions.  The type declaration \code{matrix[,]~b} specifies that
\code{b} is a two-dimensional array of matrices, for a total of four
indexing dimensions, with \code{b[1,1,1,1]} picking out a real value.

\subsection{Dimensionality Checks and Exceptions}

Function argument and return types are not themselves checked for
dimensionality.  A matrix of any size may be passed in as a matrix
argument.  Nevertheless, a user-defined function might call a function
(such as a multivariate normal density) that itself does
dimensionality checks.

Dimensions of function return values will be checked if they're
assigned to a previously declared variable.  They may also be checked
if they are used as the argument to a function.  

Any errors raised by calls to functions inside user functions or
return type mismatches are simply passed on;  this typically results
in a warning message and rejection of a proposal during sampling or
optimization.  

\section{Function Bodies}\label{function-bodies.section}

The body of a function is bounded by curly braces (\code{\{} and
\code{\}}).  The body may contain local variable declarations at the
top of the function body's block and these scope the same way as local
variables used in any other statement block.

The only restrictions on statements in function bodies are external,
and determine whether the log probability accumulator or random
number generators are available;  see the rest of this section for details.

\subsection{Random Number Generating Functions}

Functions that call random number generating functions in their bodies
must have a name that ends in \code{\_rng}; attempts to use
random-number generators in other functions leads to a compile-time
error. 

Like other random number generating functions, user-defined functions
with names that end in \code{\_rng} may be used only in the generated
quantities block.  An attempt to use such a function elsewhere results
in a compile-time error.

\subsection{Log Probability Access in Functions}

Functions that include sampling statements or log probability
increment statements must have a name that ends in \code{\_lp}.
Attempts to use sampling statements or increment log probability
statements in other functions leads to a compile-time error.

Like the \code{increment\_log\_prob} statement and sampling
statements, user-defined functions with names that end in \code{\_lp}
may only be used in blocks where the log probability accumulator is
accessible, namely the transformed parameters and model blocks.  An
attempt to use such a function elsewhere results in a compile-time
error.

\subsection{Definining Probability Functions for Sampling Statements}

Functions whose names end in \code{\_log} can be used as probability
functions in sampling statements.  As with the built-in functions, the
first argument will appear on the left of the sampling
statement operator (\Verb|~|) in the sampling statement and the other
arguments follow.  For example, with a function declared with signature
%
\begin{quote}
\begin{Verbatim}
real foo_log(real y, vector theta);
\end{Verbatim}
\end{quote}
%
allows the use of 
%
\begin{quote}
\begin{Verbatim}
real z;
vector[K] phi;
...
z ~ foo(phi);
\end{Verbatim}
\end{quote}
%
to have the exact same effect as
%
\begin{quote}
\begin{Verbatim}
increment_log_prob(foo_log(z,phi);
\end{Verbatim}
\end{quote}
%
so that functions that are going to be accessed as distributions
should be defined on the log scale.

Unlike built-in probability functions, user-defined probability
functions like the example \code{foo} above will not automatically
drop constant terms.

\section{Parameters are Constant}

Within function definition bodies, the parameters may be used like any
other variable.  But the parameters are constant in the sense that
they can't be assigned to (i.e., can't appear on the left side of an
assignment (\code{<-}) statement.  In other words, their value remains
constant throughout the function body.  Attempting to assign a value
to a function parameter value will raise a compile-time error.%
%
\footnote{Despite being declared constant and appearing to have a
  pass-by-value syntax in Stan, the implementation of the language
  passes function arguments by constant reference in C++.}

Local variables may be declared at the top of the function block and
scope as usual.

\section{Return Value}\label{function-returns.section}

Non-void functions must have a return statement that returns an
appropriately typed expression.   If the expression in a return
statement does not have the same type as the return type declared for
the function, a compile-time error is raised.

Void functions may use \code{return} only without an argument, but
return statements are not mandatory.

\subsection{Return Guarantee Required}

Unlike \Cpp, Stan enforces a syntactic guarantee for non-void
functions that ensures control will leave a non-void function through
an appropriately typed return statement or because an exception is
raised in the execution of the function.  To enforce this condition,
functions must have a return statement as the last statement in their
body.  This notion of last is defined recursively in terms of
statements that qualify as bodies for functions.  The base case is that
%
\begin{itemize}
\item a return statement qualifies,
\end{itemize}
%
and the recursive cases are that
%
\begin{itemize}
\item a sequence of statements qualifies if its last statement
  qualifies,
\item a for loop or while loop qualifies if its body qualifies, and
\item a conditional statement qualifies if it has a default else
  clause and all of its body statements qualify.
\end{itemize}
%
These rules disqualify
%
\begin{quote}
\begin{Verbatim}
real foo(real x) {
  if (x > 2) return 1.0;
  else if (x <= 2) return -1.0;
}
\end{Verbatim}
\end{quote}
%
because there is no default \code{else} clause, and 
disqualify
%
\begin{quote}
\begin{Verbatim}
real foo(real x) {
  real y;
  y <- x;
  while (x < 10) {
    if (x > 0) return x;
    y <- x / 2;
  }
}
\end{Verbatim}
\end{quote}
%
beause the return statement is not the last statement in the while
loop.  A bogus dummy return could be placed after the while loop in
this case.  The rules for returns allow
%
\begin{quote}
\begin{Verbatim}
real fancy_log(real x) {
  if (x < 1e-30)
    return x;
  else if (x < 1e-14)
    return x * x;
  else
    return log(x);
}
\end{Verbatim}
\end{quote}
%
because there's a default else clause and each condition body has
return as its final statement.


\section{Void Functions as Statements}

\subsection{Void Functions}

A function can be declared without a return value by using \code{void}
in place of a return type.  Note that the type \code{void} may only be
used as a return type---arguments may not be declared to be of type
\code{void}. 

\subsection{Usage as Statement}

A void function may be used as a statement after the function is
declared;  see \refsection{forward-declarations} for rules on declaration.

Because there is no return, such a usage is only for side effects,
such as incrementing the log probability function, printing, or
raising an error.

\subsection{Special Return Statements}

In a return statement within a void function's definition, the
\code{return} keyword is followed immediately by a semicolon
(\code{;}) rather than by the expression whose value is returned.


\section{Overloading}\label{function-overloading.section}

Stan allows function overloading, where two functions have the same
name.  For example, an overloaded unit-normal log density function
might be declared with an overload of the function
\code{unit\_normal\_log}, giving it three signatures with one argument
each.
%
\begin{quote}
\begin{Verbatim}
real unit_normal_log(real y);
real unit_normal_log(vector y);
real unit_normal_log(row_vector y);
\end{Verbatim}
\end{quote}
%
The sequence of argument types must be distinct for each distinct
function; attempting to declare two functions with the same name
and argument type sequence will cause a compile-time error, even if
the return types or argument names are different.  For instance, it
would not be possible to add the following declaration to those
above. 
%
\begin{quote}
\begin{Verbatim}
vector unit_normal_log(vector y);
\end{Verbatim}
\end{quote}


\subsection{Overloading for Defaults}

In order to write functions with default values, the function must be
overloaded; see \refsection{function-overloading} for more on
overloading.  Overloading comes with no guarantees that the overloaded
functions all share an underlying implementation.   For example, the function
\code{unit\_normal\_log} above could've just been named
\code{normal\_log} and used to overload the regular normal function
with default parameter values (0 location and 1 scale).

Functions are not called using named arguments, the options for
defaults are more limited than with named arguments in languages such
as R.  For example, it would not be possible to define two
two-argument normal density functions, one of which specified a
location and one of which specified a scale, 
%
\begin{quote}
\begin{Verbatim}
real normal_log(real y, real mu);
real normal_log(real y, real sigma); // illegal 
\end{Verbatim}
\end{quote}
%
because they have the same argument-type sequence, (\code{real},
\code{real}).


\section{Declarations}\label{forward-declarations.section}

In general, functions must be declared before they are used.  Stan
supports forward declarations, which look like function definitions
without bodies.  For example,
%
\begin{quote}
\begin{Verbatim}
real unit_normal_log(real y); 
\end{Verbatim}
\end{quote}
%
declares a function named \code{unit\_normal\_log} that consumes a
single real-valued input and produces a real-valued output.  A
function definition with a body simultaneously declares and defines
the named function, as in
%
\begin{quote}
\begin{Verbatim}
real unit_normal_log(real y) {
  return -0.5 * square(y);
}
\end{Verbatim}
\end{quote}
%

A user-defined Stan function may be declared and then later defined,
or just defined without being declared.  No other combination of
declaration and definition is legal, so that, for instance, a function
may not be declared more than once, nor may it be defined more than
once.  If there is a declaration, there must be a definition.  These
rules together ensure that all the declared functions are eventually
defined.

\subsection{Recursive Functions}

Forward declarations allow the definition of mutually recursive
functions.  For instance, consider the following code to sum the
application of \code{foo} to each element of a vector.
%
\begin{quote}
\begin{Verbatim}
real foo(real z) {
  return 2 * log(z);
}

real sum_foo_2(vector x1, vector x2);

real sum_foo(vector x) {
  if (x.size() == 0) return 0;
  else if (x.size() == 1) return foo(x);
  else return sum_foo_2(x.first(x.size() / 2), 
                        x.last(x.size() - x.size() / 2));
}

real sum_foo_2(vector x, vector y) {
  return sum_foo(x) + sum_foo(y);
}
\end{Verbatim}
\end{quote}
%
Without the forward declaration of \code{sum\_foo\_2}, the body of the
definition of \code{sum\_foo} would fail to compile, because the
identifier \code{sum\_foo\_2} would not be the name of a known
function with appropriate argument and return types.





\chapter{Program Blocks}\label{blocks.chapter}

\noindent
A Stan program is organized into a sequence of named blocks, the
bodies of which consist of variable declarations, followed in the case
of some blocks with statements.  

\section{Comments}\label{comments.section}

Stan supports \Cpp-style line-based and bracketed comments.  Comments
may be used anywhere whitespace is allowed in a Stan program.

\subsection{Line-Based Comments}

In line-based comments, any text on a line following
two forward slashes (\Verb|//|) or the pound sign (\Verb|#|)
is ignored (along with the slashes or pound sign).  

\subsection{Bracketed Comments}

For bracketed comments, any text between a forward-slash and asterisk
pair (\Verb|/*|) and an asterisk and forward-slash pair (\Verb|*/|) is
ignored.

\subsection{Character Encoding}

Comments may be in ASCII, UTF-8, Latin1, or any other character
encoding that is byte-wise compatible with ASCII.  This excludes
encodings like UTF-16, Big5, etc.%
%
\footnote{The issue is that they will separate the characters in
  \code{*/} and \code{*/}.}


\section{Overview of Stan's Program Blocks}

The full set of named program blocks is exemplified in the following
skeletal Stan program.
%
\begin{quote}
\begin{Verbatim} 
functions {
  ... function declarations and definitions ...
}
data { 
  ... declarations ...
}
transformed data { 
   ... declarations ... statements ... 
}
parameters { 
   ... declarations ... 
}
transformed parameters { 
   ... declarations ... statements ...
}
model { 
   ... declarations ... statements ...
}
generated quantities {
   ... declarations ... statements ...
}
\end{Verbatim}
\end{quote}
%
The function-definition block contains user-defined functions.  The
data block declares the required data for the model.  The transformed
data block allows the definition of constants and transforms of the
data.  The parameters block declares the model's parameters --- the
unconstrained version of the parameters is what's sampled or
optimized.  The transformed parameters block allows variables to be
defined in terms of data and parameters that may be used later and
will be saved.  The model block is where the log probability function
is defined.  The generated quantities block allows derived quantities
based on parameters, data, and optionally (pseudo) random number
generation.


\subsection{Optionality and Ordering}

All of the blocks other than the \code{model} block are optional.  The
blocks that occur must occur in the order presented in the skeletal
program above.  Within each block, both declarations and statements
are optional, subject to the restriction that the declarations come
before the statements.

\subsection{Variable Scope}

The variables declared in each block have scope over all subsequent
statements.  Thus a variable declared in the transformed data block
may be used in the model block.  But a variable declared in the
generated quantities block may not be used in any earlier block,
including the model block.  The exception to this rule is that
variables declared in the model block are always local to the model
block and may not be accessed in the generated quantities block; to
make a variable accessible in the model and generated quantities
block, it must be declared as a transformed parameter.

Variables declared as function parameters have scope only within that
function definition's body, and may not be assigned to (they are
constant).

\subsection{Function Scope}

Functions defined in the function block may be used in any appropriate
block.  Most functions can be used in any block and applied to a
mixture of parameters and data (including constants or program
literals).  

Random-number-generating functions are restricted to the generated
quantities block; such functions are suffixed with \code{\_rng}.
Log-probability modifying functions to blocks where the log
probability accumulator is in scope (transformed parameters and
model); such functions are suffixed with \code{\_lp}.

Density functions defined in the program may be used in sampling
statements.  

\subsection{Automatic Variable Definitions}

The variables declared in the \code{data} and \code{parameters} block
are treated differently than other variables in that they are
automatically defined by the context in which they are used.  This is
why there are no statements allowed in the data or parameters block.

The variables in the \code{data} block are read from an external input
source such as a file or a designated \R data structure.  The
variables in the \code{parameters} block are read from the sampler's
current parameter values (either standard \HMC or \NUTS).  The initial
values may be provided through an external input source, which is also
typically a file or a designated \R data structure.  In each case, the
parameters are instantiated to the values for which the model defines
a log probability function.

\subsection{Transformed Variables}

The \code{transformed data} and \code{transformed parameters} block
behave similarly to each other.  Both allow new variables to be
declared and then defined through a sequence of statements.  Because
variables scope over every statement that follows them, transformed
data variables may be defined in terms of the data variables.

Before generating any samples, data variables are read in, then the
transformed data variables are declared and the associated statements
executed to define them.  This means the statements in the transformed
data block are only ever evaluated once.%
%
\footnote{If the \Cpp code is configured for concurrent threads, the
  data and transformed data blocks can be executed once and reused for
  multiple chains.}
%
Transformed parameters work the same way, being defined in terms of
the parameters, transformed data, and data variables.  The difference
is the frequency of evaluation.  Parameters are read in and (inverse)
transformed to constrained representations on their natural scales
once per log probability and gradient evaluation.  This means the
inverse transforms and their log absolute Jacobian determinants are
evaluated once per leapfrog step.  Transformed parameters are then
declared and their defining statements executed once per leapfrog
step.

\subsection{Generated Quantities}

The generated quantity variables are defined once per sample after all
the leapfrog steps have been completed.  These may be random
quantities, so the block must be rerun even if the Metropolis
adjustment of \HMC or \NUTS rejects the update proposal.  


\subsection{Variable Read, Write, and Definition Summary}

A table summarizing the point at which variables are read, written, and
defined is given in \reffigure{block-actions}.
%
\begin{figure}
\begin{center}
\begin{tabular}{l|c|l}
{\it Block} & {\it Stmt} & {\it Action / Period} 
\\\hline\hline
\code{data} & no & read / chain  
\\
\code{transformed data} & yes & evaluate / chain  
\\ \hline
\code{parameters} & no & inv.\ transform, Jacobian / leapfrog  \\
& & inv.\ transform, write / sample 
\\[3pt]
\code{transformed parameters} & yes & evaluate / leapfrog \\
& & write / sample 
\\\hline
\code{model} & yes & evaluate / leapfrog step 
\\\hline
\code{generated quantities} & yes & eval / sample \\
& & write / sample
\\\hline\hline
\code{\slshape (initialization)} & n/a & read, transform / chain
\end{tabular}
\end{center}
\caption{\it The read, write, transform, and evaluate actions and
  periodicities listed in the last column correspond to the Stan
  program blocks in the first column.  The middle column indicates
  whether the block allows statements.  The last row indicates that 
  parameter initialization requires a read and transform operation
  applied once per chain.}%
\label{block-actions.figure}
\end{figure}
%
\begin{figure}[t]
\begin{center}
\begin{tabular}{ccc|l}
{\it Params} & {\it Log Prob} & {\it Print} & {\it Declare In}
\\\hline \hline
$+$ & $+$ & $+$ & \code{transformed parameters}
\\
$+$ & $+$ & $-$ & {\it local in}\ \code{model}
\\
$+$ & $-$ & $-$ & {\it local in}\ \code{generated quantities}
\\
$+$ & $-$ & $+$ & \code{generated quantities}
\\
$-$ & $-$ & $+$ & \code{generated quantities}$^*$
\\
$-$ & $\pm$ & $-$ & {\it local in}\ \code{transformed data}
\\
$-$ & $+$ & $+$ & \code{transformed data} {\it and}\ \code{generated quantities}$^*$
\end{tabular}
\end{center}
\caption{\it This table indicates where variables that are not basic
  data or parameters should be declared, based on whether it is
  defined in terms of parameters, whether it is used in the log
  probability function defined in the model block, and whether it is
  printed.  The two lines marked with asterisks ($*$) should not be
  used as there is no need to print a variable every iteration that
  does not depend on the value of any parameters (for information on
  how to print these if necessary, see \refnote{print-var-no-param}
  in this chapter).}%
\label{variable-flowchart.figure}
\end{figure}
%
Another way to look at the variables is in terms of their function.
To decide which variable to use, consult the charts in 
\reffigure{variable-flowchart}.  The last line has no
corresponding location, as there is no need to print a variable
every iteration that does not depend on parameters.%
%
\footnote{It is possible to print a variable every iteration that does
  not depend on parameters --- just define it (or redefine it if it is
  transformed data) in the \code{generated quantities} block.\label{print-var-no-param.footnote}}
%
The rest of this chapter provides full details on when and how the
variables and statements in each block are executed.
%


\section{Statistical Variable Taxonomy}

%
\begin{figure}
\begin{center}
\begin{tabular}{l|l}
{\it Variable Kind} & {\it Declaration Block}
\\ \hline\hline
% constants & \code{transformed data}
% \\ \hline
unmodeled data & \code{data}, \code{transformed data}
\\ 
modeled data & \code{data}, \code{transformed data}
\\ \hline
missing data & \code{parameters}, \code{transformed parameters}
\\
modeled parameters & \code{parameters}, \code{transformed parameters}
\\
unmodeled parameters & \code{data}, \code{transformed data}
\\[2pt] \hline
generated quantities & \code{transformed data}, \code{transformed parameters}, 
\\ 
& \code{generated quantities}
\\ \hline\hline
loop indices & loop statement
\\ 
\end{tabular}
\end{center}
\caption{\it Variables of the kind indicated in the left column must
 be declared in one of the blocks declared in the right
 column.}\label{variable-kinds.figure}
\end{figure}
%
\cite[p.~366]{GelmanHill:2007} provides a taxonomy of the kinds of
variables used in Bayesian models.  \reffigure{variable-kinds} contains
Gelman and Hill's taxonomy along with a missing-data kind along with
the corresponding locations of declarations and definitions in Stan.

Constants can be built into a model as literals, data variables, or
as transformed data variables.  If specified as variables, their
definition must be included in data files.  If they are specified as
transformed data variables, they cannot be used to specify the sizes
of elements in the \code{data} block.

The following program illustrates various variables kinds, listing the
kind of each variable next to its declaration.
%
\begin{quote}
\begin{Verbatim}[fontsize=\small]
data {
  int<lower=0> N;           // unmodeled data
  real y[N];                // modeled data
  real mu_mu;               // config. unmodeled param
  real<lower=0> sigma_mu;   // config. unmodeled param
}
transformed data {
  real<lower=0> alpha;      // const. unmodeled param
  real<lower=0> beta;       // const. unmodeled param
  alpha <- 0.1;       
  beta <- 0.1;
} 
parameters {
  real mu_y;                // modeled param
  real<lower=0> tau_y;      // modeled param
} 
transformed parameters {
  real<lower=0> sigma_y;    // derived quantity (param)
  sigma_y <- pow(tau_y,-0.5);
}
model {
  tau_y ~ gamma(alpha,beta);
  mu_y ~ normal(mu_mu,sigma_mu);
  for (n in 1:N)
    y[n] ~ normal(mu_y,sigma_y);
}
generated quantities {
  real variance_y;       // derived quantity (transform)
  variance_y <- sigma_y * sigma_y; 
}
\end{Verbatim}
\end{quote}
%  from generated_quantities
%  for (n in 1:N)
%    y_variance[n] <- sigma_y rand_normal(mu_y,sigma_y);
%
In this example, \code{y[N]} is a modeled data vector.  Although it is
specified in the \code{data} block, and thus must have a known value
before the program may be run, it is modeled as if it were generated
randomly as described by the model.  

The variable \code{N} is a typical example of unmodeled data.  It is
used to indicate a size that is not part of the model itself.

The other variables declared in the data and transformed data block are
examples of unmodeled parameters, also known as hyperparameters.
Unmodeled parameters are parameters to probability densities that are
not themselves modeled probabilistically.  In Stan, unmodeled
parameters that appear in the \code{data} block may be specified on a
per-model execution basis as part of the data read.  In the above
model, \code{mu\_mu} and \code{sigma\_mu} are configurable unmodeled
parameters.  

Unmodeled parameters that are hard coded in the model must be declared
in the \code{transformed data} block.  For example, the unmodeled
parameters \code{alpha} and \code{beta} are both hard coded to the
value 0.1.  To allow such variables to be configurable based on data
supplied to the program at run time, they must be declared in the
\code{data} block, like the variables \code{mu\_mu} and
\code{sigma\_mu}.

This program declares two modeled parameters, \code{mu} and
\code{tau\_y}.  These are the location and precision used in the normal
model of the values in \code{y}.  The heart of the model will be
sampling the values of these parameters from their posterior
distribution.

The modeled parameter \code{tau\_y} is transformed from a precision to
a scale parameter and assigned to the variable \code{sigma\_y} in the
\code{transformed parameters} block. Thus the variable \code{sigma\_y}
is considered a derived quantity --- its value is entirely determined
by the values of other variables.  

The \code{generated quantities} block defines a value
\code{variance\_y}, which is defined as a transform of the scale or
deviation parameter \code{sigma\_y}.  It is defined in the generated
quantities block because it is not used in the model.  Making it
a generated quantity allows it to be monitored for convergence (being
a non-linear transform, it will have different autocorrelation and
hence convergence properties than the deviation itself).  

In later versions of Stan which have random number generators for
the distributions, the \code{generated quantities} block will be
usable to generate replicated data for model checking.

Finally, the variable \code{n} is used as a loop index in the
\code{model} block.  


\section{Program Block: \code{data}}

The rest of this chapter will lay out the details of each block in
order, starting with the \code{data} block in this section.

\subsection{Variable Reads and Transformations}

The \code{data} block is for the declaration of variables that are
read in as data.  With the current model executable, each Markov chain
of samples will be executed in a different process, and each such
process will read the data exactly once.%
%
\footnote{With multiple threads, or even running chains sequentially
  in a single thread, data could be read only once per set of
  chains. Stan was designed to be thread safe and future versions 
  will provide a multithreading option for Markov chains.\label{thread.footnote}}
%

Data variables are not transformed in any way.  The format for data
files or data in memory depends on the interface; see the user's
guides and interface documentation for PyStan, RStan, and CmdStan for details.

\subsection{Statements}

The \code{data} block does not allow statements.

\subsection{Variable Constraint Checking}

Each variable's value is validated against its declaration as it is
read.  For example, if a variable \code{sigma} is declared as
\code{real<lower=0>}, then trying to assign it a negative value will raise
an error.  As a result, data type errors will be caught as early as
possible.  Similarly, attempts to provide data of the wrong size for a
compound data structure will also raise an error.


\section{Program Block: \code{transformed data}}

The \code{transformed data} block is for declaring and defining
variables that do not need to be changed when running the program.  

\subsection{Variable Reads and Transformations}

For the \code{transformed data} block, variables are all declared in
the variable declarations and defined in the statements.  There is no
reading from external sources and no transformations performed.

Variables declared in the \code{data} block may be used to declare
transformed variables.

\subsection{Statements}

The statements in a \code{transformed data} block are used to define
(provide values for) variables declared in the \code{transformed data}
block. Assignments are only allowed to variables declared in the
\code{transformed data} block.

These statements are executed once, in order, right after the data is
read into the data variables.  This means they are executed once per
chain (though see \refnote{thread} in this chapter).

Variables declared in the \code{data} block may be used in statements
in the \code{transformed data} block.

\subsubsection{Restriction on Operations in \code{transformed data}}

The statements in the transformed data block are designed to be
executed once and have a deterministic result.  Therefore, log
probability is not accumulated and sampling statements may not be
used.  Random number generating functions are also prohibited.

\subsection{Variable Constraint Checking}

Any constraints on variables declared in the \code{transformed data}
block are checked after the statements are executed.  If any defined
variable violates its constraints, Stan will halt with a diagnostic
error message.


\section{Program Block: \code{parameters}}

The variables declared in the \code{parameters} program block
correspond directly to the variables being sampled by Stan's samplers
(\HMC and \NUTS).  From a user's perspective, the parameters in the
program block \emph{are} the parameters being sampled by Stan.  

Variables declared as parameters cannot be directly assigned values.
So there is no block of statements in the \code{parameters} program
block.  Variable quantities derived from parameters may be declared in
the \code{transformed parameters} or \code{generated quantities} blocks,
or may be defined as local variables in any statement blocks following
their declaration.

There is a substantial amount of computation involved for parameter
variables in a Stan program at each leapfrog step within the
\HMC or \NUTS samplers, and a bit more computation along with writes
involved for saving the parameter values corresponding to a sample.

\subsection{Constraining Inverse Transform}

Stan's two samplers, standard Hamiltonian Monte Carlo (\HMC) and the
adaptive No-U-Turn sampler (\NUTS), are most easily (and often most
effectively) implemented over a multivariate probability density that
has support on all of $\reals^n$.  To do this, the parameters
defined in the \code{parameters} block must be transformed so they are
unconstrained. 

In practice, the samplers keep an unconstrained parameter vector in
memory representing the current state of the sampler.  The model
defined by the compiled Stan program defines an (unnormalized) log
probability function over the unconstrained parameters.  In order to
do this, the log probability function must apply the inverse transform
to the unconstrained parameters to calculate the constrained
parameters defined in Stan's \code{parameters} program block.  The
log Jacobian of the inverse transform is then added to the accumulated
log probability function.  This then allows the Stan model to be
defined in terms of the constrained parameters.

In some cases, the number of parameters is reduced in the
unconstrained space.  For instance, a $K$-simplex only requires $K-1$
unconstrained parameters, and a $K$-correlation matrix only requires
$\binom{K}{2}$ unconstrained parameters.  This means that the
probability function defined by the compiled Stan program may have
fewer parameters than it would appear from looking at the declarations
in the \code{parameters} program block. 

The probability function on the unconstrained parameters is defined in
such a way that the order of the parameters in the vector corresponds
to the order of the variables defined in the \code{parameters} program
block.  The details of the specific transformations are provided in
\refchapter{variable-transforms}.

\subsection{Gradient Calculation}

Hamiltonian Monte Carlo requires the gradient of the (unnormalized)
log probability function with respect to the unconstrained parameters
to be evaluated during every leapfrog step.  There may be one leapfrog
step per sample or hundreds, with more being required for models with
complex posterior distribution geometries.

Gradients are calculated behind the scenes using Stan's algorithmic
differentiation library.  The time to compute the gradient does not
depend directly on the number of parameters, only on the number of
subexpressions in the calculation of the log probability.  This
includes the expressions added from the transforms' Jacobians.  

The amount of work done by the sampler does depend on the number of
unconstrained parameters, but this is usually dwarfed by the gradient
calculations.

\subsection{Writing Samples}

In the basic Stan compiled program, the values of variables are
written to a file for each sample.  The constrained versions of the
variables are written, again in the order they are defined in the
\code{parameters} block.  In order to do this, the transformed
parameter, model, and generated quantities statements must be
executed.  


\section{Program Block: \code{transformed parameters}}

The \code{transformed parameters} program block consists of optional
variable declarations followed by statements.  After the statements
are executed, the constraints on the transformed parameters are
validated.  Any variable declared as a transformed parameter is part
of the output produced for samples.

Any variable that is defined wholly in terms of data or transformed
data should be declared and defined in the transformed data block.
Defining such quantities in the transformed parameters block is legal,
but much less efficient than defining them as transformed data.

\section{Program Block: \code{model}}

The \code{model} program block consists of optional variable
declarations followed by statements.  The variables in the model block
are local variables and are not written as part of the output.  

Local variables may not be defined with constraints because there is
no well-defined way to have them be both flexible and easy to
validate.

The statements in the model block typically define the model.  This is
the block in which probability (sampling notation) statements are
allowed.  These are typically used when programming in the \BUGS idiom
to define the probability model.  


\section{Program Block: \code{generated quantities}}

The \code{generated quantities} program block is rather different than
the other blocks.  Nothing in the generated quantities block affects
the sampled parameter values.  The block is executed only after a
sample has been generated.  

Among the applications of posterior inference that can be coded in the
generated quantities block are
%
\begin{itemize}
\item forward sampling to generate simulated data for model testing,
\item generating predictions for new data,
\item calculating posterior event probabilities, including multiple comparisons,
  sign tests, etc.,
\item calculating posterior expectations,
\item transforming parameters for reporting,
\item applying full Bayesian decision theory,
\item calculating log likelihoods, deviances, etc.\ for model comparison.
\end{itemize}
%
Forward samples, event probabilities and statistics may all be
calculated directly using plug-in estimates.  Stan automatically
provides full Bayesian inference by producing samples from the
posterior distribution of any calculated event probabilities,
predictions, or statistics.  See \refchapter{bayesian} for more
information on Bayesian inference.

Within the generated quantities block, the values of all other variables
declared in earlier program blocks (other than local variables) are
available for use in the generated quantities block.

It is more efficient to define a variable in the generated quantities
block instead of the transformed parameters block.  Therefore, if a
quantity does not play a role in the model, it should be defined in
the generated quantities block.  

After the generated quantities statements are executed, the constraints
on the declared generated quantity variables are validated.

All variables declared as generated quantities are printed as part of
the output. 

\chapter{Modeling Language Syntax}

\noindent
This chapter defines the basic syntax of the Stan modeling language
using a Backus-Naur form (\BNF) grammar plus extra-grammatical
constraints on function typing and operator precedence and
associativity.


\section{BNF Grammars}

\subsection{Syntactic Conventions}

In the following \BNF grammars, literal strings are indicated in
single quotes (\Verb|'|).  Grammar non-terminals are unquoted strings.
A prefix question mark (\code{?A}) indicates optionality of \code{A}.
A postfixed Kleene star (\code{A*}) indicates zero or more occurrences
of \code{A}.  The notation \code{A \% B}, following the Boost Spirit
parser library's notation, is shorthand for \code{?(A (B A)*)}, i.e.,
any number of \code{A} (including zero), separated by \code{B}.  A
postfixed, curly-braced number indicates a fixed number of repetions;
e.g., \code{A\{6\}} is equivalent to a sequence of six copies of \code{A}.

\subsection{Programs}

{\small
\begin{Verbatim}[fontsize=\small]
program ::= ?functions ?data ?tdata ?params ?tparams model ?generated

functions ::= 'functions' function_decls
data ::= 'data' var_decls
tdata ::= 'transformed data' var_decls_statements
params ::= 'parameters' var_decls
tparams ::= 'transformed parameters' var_decls_statements
model ::= 'model' statement
generated ::= 'generated quantities' var_decls_statements

function_decls ::= '{' function_decl* '}'
var_decls ::= '{' var_decl* '}'
var_decls_statements ::= '{' var_decl* statement* '}'
\end{Verbatim}
}

\subsection{Function Declarations}

{
\small
\begin{Verbatim}[fontsize=\small]
funtion_decl ::= unsized_return_type identifier '(' unsized_types ')' 
                 statement

unsized_return_type ::= 'void' | unsized_type
unsized_type ::= (basic_type ?unsized_dims)
unsized_types ::= unsized_type % ','
basic_type ::= 'int' | 'real' | 'vector' | 'row_vector' | 'matrix'
unsized_dims ::= '['  ','*  ']'
\end{Verbatim}
}

\subsection{Variable Declarations}

{
\small
\begin{Verbatim}[fontsize=\small]
var_decl ::= var_type variable ?dims

var_type ::= 'int' range_constraint
           | 'real' range_constraint
           | 'vector' range_constraint '[' expression ']'
           | 'ordered' '[' expression ']'
           | 'positive_ordered' '[' expression ']'
           | 'simplex' '[' expression ']'
           | 'unit_vector' '[' expression ']'
           | 'row_vector' range_constraint '[' expression ']'
           | 'matrix' range_constraint '[' expression ',' expression ']'
           | 'cholesky_factor_corr' '[' expression ']'
           | 'cholesky_factor_cov' '[' expression ?(',' expression) ']'
           | 'corr_matrix' '[' expression ']'
           | 'cov_matrix' '[' expression ']'

range_constraint ::= ?('<' range '>')

range ::= 'lower' '=' expression ',' 'upper' = expression
        | 'lower' '=' expression
        | 'upper' '=' expression

dims ::= '['  expressions ']'

variable ::= identifier

identifier ::= [a-zA-Z] [a-zA-Z0-9_]*
\end{Verbatim}
}

\subsection{Expressions}

{
\small
\begin{Verbatim}[fontsize=\small]
expressions ::= expression % ','
expression ::= numeric_literal
             | variable
             | expression infixOp expression
             | prefixOp expression
             | expression postfixOp
             | expression '[' expressions ']'
             | function_literal '(' ?expressions ')'
             | ode_solve '(' function_literal (',' expression){6} ')'
             | '(' expression ')'

expressions ::= expression % ','

numeric_literal ::= int_literal | real_literal

integer_literal ::= [0-9]*

real_literal ::= [0-9]* ?('.' [0-9]*) ?exp_literal
                  
exp_literal ::= ('e' | 'E') integer_literal

function_literal ::= identifier
\end{Verbatim}
}

\subsection{Statements}

{
\small
\begin{Verbatim}[fontsize=\small]
statement ::= atomic_statement | nested_statement

atomic_statement ::= atomic_statement_body ';'
atomic_statement_body
::=  lhs '<-' expression
   | expression '~' identifier '(' expressions ')' ?truncation
   | function_literal '(' expressions ')'
   | 'increment_log_prob' '(' expression ')'
   | 'print' '(' (expression | string_literal)* ')'
   | 'reject' '(' (expression | string_literal)* ')'
   | 'return' expression
   | ''

string_literal ::= '"' char* '"'

truncation ::= 'T' '[' ?expression ',' ?expression ']'

lhs ::= identifier ?indices
indices ::= '[' expressions ']'

nested_statement
::=
  | 'if' '(' expression ')' statement
    ('else' 'if' '(' expression ')' statement)*
    ?('else' statement)
  | 'while' '(' expression ')' statement
  | 'for' '(' identifier 'in' expression ':' expression ')' statement
  | '{' var_decl* statement+ '}'
\end{Verbatim}
%
}

\section{Extra-Grammatical Constraints}

\subsection{Type Constraints}

A well-formed Stan program must satisfy the type constraints imposed
by functions and distributions.  For example, the binomial
distribution requires an integer total count parameter and integer
variate and when truncated would require integer truncation points.
If these constraints are violated, the program will be rejected during
parsing with an error message indicating the location of the problem.
For information on argument types, see \refpart{built-in-functions}.

\subsection{Operator Precedence and Associativity}

In the Stan grammar provided in this chapter, the expression \code{1
  + 2 * 3} has two parses.  As described in
\refsection{arithmetic-expressions}, Stan disambiguates between the
meaning $1 + (2 \times 3)$ and the meaning $(1 + 2) \times 3$ based on
operator precedences and associativities. 

\subsection{Forms of Numbers}

Integer literals longer than one digit may not start with 0 and real
literals cannot consist of only a period or only an exponent.

\subsection{Conditional Arguments}

Both the conditional if-then-else statement and while-loop statement
require the expression denoting the condition to be a primitive type,
integer or real.

\subsection{ODE Solver Argument Types and Origins}

<<<<<<< HEAD
The \code{ode\_solver} expression requires 
=======
The \code{integrate\_ode} expression requires 
>>>>>>> 7d4f68a9
%
\begin{itemize}
\item its first argument to refer to a function with signature
\begin{quote}
 \code{(real,real[],real[],real[],int[]):real[]}, 
\end{quote}
\item the remaining six arguments must assignable to types
\begin{quote}
  \code{real[]}, \code{real}, \code{real[]}, \code{real[]},
\code{real[]}, and \code{int[]}
\end{quote}
 respectively, and
\item the third, fourth, and sixth arguments must be expressions not
  containing any variables not originating in the data or transformed
  data blocks.
\end{itemize}<|MERGE_RESOLUTION|>--- conflicted
+++ resolved
@@ -2040,11 +2040,7 @@
 \citep[Chapter~6]{GelmanEtAl:2013} for more information on
 posterior predictive checks.
 
-<<<<<<< HEAD
-\section{ODE Solver}
-=======
 \section{ODE Solver}\label{language-ode-solver.section}
->>>>>>> 7d4f68a9
 
 Stan provides a built-in ordinary differential equation solver.
 Although it looks like a function application, it is special in two
@@ -2105,12 +2101,8 @@
 \subsection{Example}
 
 An example of a complete Stan program with a system definition and
-<<<<<<< HEAD
-solver call is shown in \reffigure{ode-solver}.
-=======
 solver call is shown for data simulation in \reffigure{sho-sim} and
 estimation in \reffigure{sho-both}.
->>>>>>> 7d4f68a9
 
 \subsection{Gradients}
 
@@ -2120,11 +2112,8 @@
 for the coupled system are calculated by automatically differentiating
 the system with respect to the parameters.
 
-<<<<<<< HEAD
-=======
-
-
->>>>>>> 7d4f68a9
+
+
 \section{Type Inference}
 
 Stan is strongly statically typed, meaning that the implementation
@@ -4693,11 +4682,7 @@
 
 \subsection{ODE Solver Argument Types and Origins}
 
-<<<<<<< HEAD
-The \code{ode\_solver} expression requires 
-=======
 The \code{integrate\_ode} expression requires 
->>>>>>> 7d4f68a9
 %
 \begin{itemize}
 \item its first argument to refer to a function with signature
