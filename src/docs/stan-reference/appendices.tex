\part*{Appendices}
\addcontentsline{toc}{part}{Appendices}


\chapter{Licensing}\label{licensing.appendix}

\noindent
\Stan and its two dependent libraries, Boost and Eigen, are
distributed under liberal freedom-respecting%
%
\footnote{The link
  \url{http://www.gnu.org/philosophy/open-source-misses-the-point.html}
  leads to a discussion about terms ``open
  source'' and ``freedom respecting.''}
%
licenses approved by the Open Source Initiative.%
\footnote{See \url{http://opensource.org}.}  

In particular, the licenses for Stan and its dependent libraries have
no ``copyleft'' provisions requiring applications of \Stan to be
open source if they are redistributed.

This chapter describes the licenses for the tools that are distributed
with \Stan.  The next chapter explains some of the build tools that
are not distributed with \Stan, but are required to build and run
\Stan models.

\section{\Stan's License}

\Stan is distributed under the BSD 3-clause license (BSD New).
%
\begin{quote}
\url{http://www.opensource.org/licenses/BSD-3-Clause}
\end{quote}
%
The copyright holder of each contribution is the developer or his or
her assignee.%
%
\footnote{Universities or companies often own the copyright of
  computer programs developed by their employees.}


\section{Boost License}

Boost is distributed under the Boost Software
License version 1.0.
%
\begin{quote}
\url{http://www.opensource.org/licenses/BSL-1.0}
\end{quote}
%
The copyright for each Boost package is held by its developers or their
assginees.


\section{Eigen License} 
%
Eigen is distributed under the Mozilla Public License,
version 2.
%
\begin{quote}
\url{http:/http://opensource.org/licenses/mpl-2.0}
\end{quote}
%
The copyright of Eigen is owned jointly by its developers or their
assignees. 

\section{Google Test License}

\Stan uses Google Test for unit testing; it is not required to compile
or execute models.  Google Test is distributed under the BSD 2-clause
license.
%
\begin{quote}
\url{http://www.opensource.org/licenses/BSD-License}
\end{quote}


\chapter{Stan for Users of BUGS}\label{stan-for-bugs.appendix}

From the outside, Stan and BUGS%
%
\footnote{Except where otherwise noted, we use ``BUGS'' to refer to
  WinBUGS, OpenBUGS, and JAGS, indiscriminately.}
%
are similar --- they use statistically-themed modeling languages
(which are similar but with some differences; see below), they can be
called from R, running some specified number of chains to some
specified length, producing posterior simulations that can be assessed
using standard convergence diagnostics.  This is not a coincidence:
in designing Stan, we wanted to keep many of the useful features of
Bugs.

To start, take a look at the files of translated \BUGS models at
\url{http://mc-stan.org/}.  These are 40 or so models from the \BUGS
example volumes, all translated and tested (to provide the same
answers as \BUGS) in Stan.  For any particular model you want to fit,
you can look for similar structures in these examples.

\section{Some Differences in How BUGS and Stan Work}

\begin{itemize}
\item \BUGS is interpreted; Stan is compiled in two steps, first a
  model is is translated to templated C++ and then to a
  platform-specific executable.  \Stan, unlike \BUGS, allows the user
  to directly program in C++, but we do not describe how to do this in
  this Stan manual (see the getting started with \Cpp section of
  \url{http://mc-stan.org} for more information on using Stan directly
  from \Cpp). 
\item \BUGS performs \MCMC updating one scalar parameter at a time
  (with some exceptions such as \JAGS's implementation of regression
  and generalized linear models and some conjugate multivariate
  parameters), using conditional distributions (Gibbs sampling) where
  possible and otherwise using adaptive rejection sampling, slice
  sampling, and Metropolis jumping.  \BUGS figures out the dependence
  structure of the joint distribution as specified in its modeling
  language and uses this information to compute only what it needs at
  each step.  Stan moves in the entire space of all the parameters
  using Hamiltonian Monte Carlo (more precisely, the no-U-turn
  sampler), thus avoiding some difficulties that occur with
  one-dimension-at-a-time sampling in high dimensions but at the cost
  of requiring the computation of the entire log density at each step.
\item \BUGS tunes its adaptive jumping (if necessary) during its
  warmup phase (traditionally referred to as "burn-in").  Stan uses
  its warmup phase to tune the no-U-turn sampler (\NUTS).
\item The \BUGS modeling language is not directly executable.  Rather,
  \BUGS parses its model to determine the posterior density and then
  decides on a sampling scheme.  In contrast, the statements in a Stan
  model are directly executable: they translate exactly into C++ code
  that is used to compute the log posterior density (which in turn is
  used to compute the gradient).
\item In \BUGS, the order in which statements are written does not
  matter.  They are executed according to the directed graphical model
  so that variables are always defined when needed.  A side effect of
  the direct execution of \Stan's modeling language is that statements
  execute in the order in which they are written.  For instance, the
  following \Stan program, which sets \code{mu} before using it to
  sample \code{y}.
%
\begin{quote}
\begin{Verbatim}[fontsize=\small]
mu <- a + b * x;
y ~ normal(mu,sigma);
\end{Verbatim}
\end{quote}
%
It translates to the following \Cpp code.
%
\begin{quote}
\begin{Verbatim} 
mu = a + b * x; 
lp += normal_log(mu,sigma);
\end{Verbatim}
\end{quote} 
%
Contrast this with the \Stan program
%
\begin{quote}
\begin{Verbatim}[fontsize=\small]
y ~ normal(mu,sigma)
mu <- a + b * x
\end{Verbatim}
\end{quote}
%
This program is well formed, but is almost certainly  
a coding error, because it attempts to use \code{mu} before 
it is set. It translates to the following \Cpp code.
%
\begin{quote}
\begin{Verbatim}[fontsize=\small]
lp += normal_log(mu,sigma);
mu = a + b * x;
\end{Verbatim}
\end{quote}
%
The direct translation to the imperative language of \Cpp code
highlights the potential error of using \code{mu} in the first
statement.
\\[8pt]
To trap these kinds of errors, variables are initialized to the
special not-a-number (\code{NaN}) value.  If \code{NaN} is passed to a
log probability function, it will raise a domain exception, which will
in turn be reported by the sampler.  The sampler will reject the
sample out of hand as if it had zero probability.
%
\item Stan uses its own \Cpp algorithmic differentiation packages to
  compute the gradient of the log density (up to a proportion).
  Gradients are required during the Hamiltonian dynamics simulations
  within the leapfrog algorithm of the Hamiltonian Monte Carlo and
  \NUTS samplers.  \BUGS computes the log density but not its
  gradient.
\item Both \BUGS and Stan are semi-automatic in that they run by
  themselves with no outside tuning required. Nevertheless, the user
  needs to pick the number of chains and number of iterations per
  chain.  We usually pick 4 chains and start with 10 iterations per
  chain (to make sure there are no major bugs and to approximately
  check the timing), then go to 100, 1000, or more iterations as
  necessary.  Compared to Gibbs or Metropolis, Hamiltonian Monte Carlo
  can take longer per iteration (as it typically takes many "leapfrog
  steps" within each iteration), but the iterations typically have lower
  autocorrelation.  So Stan might work fine with 1000 iterations in an
  example where \BUGS would require 100,000 for good mixing.  We 
  recommend monitoring potential scale reduction statistics ($\hat{R}$)
  and the effective sample size to judge when to stop (stopping when
  $\hat{R}$ values do not counter-indicate convergence and when enough
  effective samples have been collected).
\item WinBUGS is closed source.  OpenBUGS and JAGS are both licensed
  under the Gnu Public License (GPL), otherwise known as copyleft due
  to the restrictions it places on derivative works.  Stan is licensed
  under the much more liberal new BSD license.
\item Like WinBUGS, OpenBUGS and JAGS, Stan can be run directly from
  the command line or through R (Python and MATLAB interfaces are in
  the works)
\item Like OpenBUGS and JAGS, Stan can be run on Linux, Mac, and
  Windows platforms.
\end{itemize}

\section{Some Differences in the Modeling Languages}

\begin{itemize}
\item The \BUGS modeling language follows an R-like syntax in which
  line breaks are meaningful.  Stan follows the rules of C, in which
  line breaks are equivalent to spaces, and each statement ends in a
  semicolon.  For example:
%
\begin{quote}
\begin{Verbatim}[fontsize=\small]
y ~ normal(mu, sigma);
\end{Verbatim}
\end{quote}
%
and
%
\begin{quote}
\begin{Verbatim}[fontsize=\small]
for (i in 1:n) y[i] ~ normal(mu, sigma);
\end{Verbatim}
\end{quote}
%
Or, equivalently (recall that a line break is just another form of whitespace),
%
\begin{quote}
\begin{Verbatim}[fontsize=\small]
for (i in 1:n)
  y[i] ~ normal(mu, sigma);
\end{Verbatim}
\end{quote}
%
and also equivalently, 
%
\begin{quote}
\begin{Verbatim}[fontsize=\small]
for (i in 1:n) {
  y[i] ~ normal(mu, sigma);
}
\end{Verbatim}
\end{quote}
%
There's a semicolon after the model statement but not after the
brackets indicating the body of the for loop.
%
\item Another C thing: In Stan, variables can have names constructed
  using letters, numbers, and the underscore (\code{\_}) symbol, but
  nothing else (and a variable name cannot begin with a number).
  \BUGS variables can also include the dot, or period (\code{.}) symbol.
%
\item In Stan, the second argument to the "normal" function is the
  standard deviation (i.e., the scale), not the variance (as in {\it
    Bayesian Data Analysis}) and not the inverse-variance (i.e.,
  precision) (as in \BUGS).  Thus a normal with mean 1 and standard
  deviation 2 is \code{normal(1,2)}, not \code{normal(1,4)} or
  \code{normal(1,0.25)}.
%
\item Similarly, the second argument to the "multivariate normal" 
  function is the covariance matrix and not the inverse covariance matrix
  (i.e., the precision matrix) (as in \BUGS). The same is true for
  the "multivariate student" distribution.
%  
\item
The distributions have slightly different names:
%
\begin{quote}
\begin{tabular}{l|l}
{\it BUGS} & {\it Stan} \\ \hline \hline
\code{dnorm} & \code{normal} \\
\code{dbinom} & \code{binomial} \\
\code{dpois} & \code{poisson} \\
$\vdots$ & $\vdots$
\end{tabular}
\end{quote}
%
\item Stan, unlike \BUGS, allows intermediate quantities, in the form
  of local variables, to be reassigned.  For example, the following is
  legal and meaningful (if possibly inefficient) Stan code.
%
\begin{quote}
\begin{Verbatim}[fontsize=\small]
{
  total <- 0;
  for (i in 1:n){
    theta[i] ~ normal(total, sigma);
    total <- total + theta[i];
  }
}
\end{Verbatim}
\end{quote}
%
In \BUGS, the above model would not be legal because the variable
\code{total} is defined more than once.  But in Stan, the loop is
executed in order, so \code{total} is overwritten in each step.  
%
\item Stan uses explicit declarations.  Variables are declared with
  base type integer or real, and vectors, matrices, and arrays have
  specified dimensions.  When variables are bounded, we give that
  information also.  For data and transformed parameters, the bounds
  are used for error checking.  For parameters, the constraints
  are critical to sampling as they determine the geometry over which
  the Hamiltonian is simulated.  
  \\[6pt]
  Variables can be declared as data, transformed data, parameters, transformed
  parameters, or generated quantities.  They can also be declared as
  local variables within blocks.  For more information, see
  the part of this manual devoted to the Stan programming language and
  examine at the example models.
%
\item Stan allows all sorts of tricks with vector and matrix
  operations which can make Stan models more compact.  For example,
  arguments to probability functions may be vectorized,%
%
\footnote{Most distributions have been vectorized, but currently the
truncated versions may not exist and may not be vectorized.}
%
allowing
%
\begin{quote}
\begin{Verbatim}[fontsize=\small]
for (i in 1:n) 
  y[i] ~ normal(mu[i], sigma[i]);
\end{Verbatim}
\end{quote}
%
to be expressed more compactly as 
%
\begin{quote}
\begin{Verbatim}[fontsize=\small]
y ~ normal(mu,sigma);
\end{Verbatim}
\end{quote}
%
The vectorized form is also more efficient because Stan can unfold the
computation of the chain rule during algorithmic differentiation.
%
\item Stan also allows for arrays of vectors and matrices.
  For example, in a hierarchical model might have a vector of \code{K}
  parameters for each of \code{J} groups; this can be declared using
\begin{quote}
\begin{Verbatim}[fontsize=\small]
vector[K] theta[J];
\end{Verbatim}
\end{quote}
%
Then \code{theta[j]} is an expression denoting a \code{K}-vector and
may be used in the code just like any other vector variable.
\\[6pt]
An alternative encoding would be with a two-dimensional array, as in
\begin{quote}
\begin{Verbatim}[fontsize=\small]
real theta[J,K];
\end{Verbatim}
\end{quote}
%
The vector version can have some advantages, both in convenience and
in computational speed for some operations.
\\[6pt]
A third encoding would use a matrix:
%
\begin{quote}
\begin{Verbatim}[fontsize=\small]
matrix[J,K] theta;
\end{Verbatim}
\end{quote}
%
but in this case, \code{theta[j]} is a row vector, not a vector, and
accessing it as a vector is less efficient than with an array of
vectors.  The transposition operator, as in \code{theta[j]'}, may be
used to convert the row vector \code{theta[j]} to a (column) vector.
Column vector and row vector types are not interchangeable everywhere
in Stan; see the function signature declarations in the programming
language section of this manual.
%
\item Stan supports general conditional statements using a standard
  if-else syntax.  For example, a zero-inflated (or -deflated) Poisson
  mixture model is defined using the if-else syntax as described in
  \refsection{zero-inflated}. 
%
\item Stan supports general while loops using a standard syntax.  
While loops give Stan full Turing equivalent computational power.
They are useful for defining iterative functions with complex
termination conditions.  As an illustration of their syntax,
the for-loop
%
\begin{quote}
\begin{Verbatim}[fontsize=\small]
model {
    ....
    for (n in 1:N) {
        ... do something with n ....
    }
}
\end{Verbatim}
\end{quote}
%
may be recoded using the following while loop.
%
\begin{quote}
\begin{Verbatim}[fontsize=\small]
model {
    int n;
    ...
    n <- 1;
    while (n <= N) {
        ... do something with n ...
        n <- n + 1;
    }
}
\end{Verbatim}
\end{quote}
%


\end{itemize}


\section{Some Differences in the Statistical Models that are Allowed}

\begin{itemize}
\item Stan does not yet support sampling discrete parameters (discrete
  data is supported).  We plan to implement discrete sampling using a
  combination of Gibbs and slice sampling but we haven't done so yet.
\item Stan has some distributions on covariance matrices that do not
  exist in \BUGS, including a uniform distribution over correlation
  matrices which may be rescaled, and the priors based on C-vines
  defined in \citep{LewandowskiKurowickaJoe:2009}.  In particular, the
  Lewandowski et al.\ prior allows the correlation matrix to be shrunk
  toward the unit matrix while the scales are given independent priors.
\item In \BUGS you need to define all variables.  In Stan, if you
  declare but don't define a parameter it implicitly has a flat prior
  (on the scale in which the parameter is defined).  For example, if
  you have a parameter \code{p} declared as 
\begin{quote}
\begin{Verbatim}[fontsize=\small]
real<lower=0,upper=1> p;
\end{Verbatim}
\end{quote}
%
and then have no sampling statement for \code{p} in the \code{model}
block, then you are implicitly assigning a uniform $[0,1]$ prior on
\code{p}.
On the other hand, if you have a parameter \code{theta} declared with
%
\begin{quote}
\begin{Verbatim}[fontsize=\small]
real theta;
\end{Verbatim}
\end{quote}
%
and have no sampling statement for \code{theta} in the
\code{model} block, 
 then you are implicitly assigning an improper uniform prior
on $(-\infty,\infty)$ to \code{theta}.  
%
% Then if
% you define a transformed parameter \code{p} using
% \begin{quote}
% \begin{Verbatim} 
% p <- invlogit(theta);
% \end{Verbatim}
% \end{quote}
% %
% then you get a $\distro{Beta}(0,0)$ on \code{p}.
% then you are implicitly assigning an improper uniform
% (-infinity, infinity) prior on theta, which corresponds to a Beta
% (0,0) prior on p.  You could also assign this latter prior directly by
% defining p as the parameter and then writing the following within the
% model: p ~ beta (0, 0);
\item \BUGS models are always proper (being constructed as a product
  of proper marginal and conditional densities).  Stan models can be
  improper.  Here is the simplest improper Stan model: 
\begin{quote}
\begin{Verbatim}[fontsize=\small]
parameters {
  real theta;
} 
model { }
\end{Verbatim}
\end{quote}
% \item You can also define some improper models in \BUGS directly, for
%   example, \Verb|p ~ beta (0, 0);| Remember how Stan works:
%   lines in the model are executables that correspond directly to
%   factors in the posterior density.  So you can define beta(0,0), it's
%   simply a mathematical function.  Stan doesn't "care" if it has a
%   finite integral.
\item Although parameters in Stan models may have improper priors, we
  do not want improper \emph{posterior} distributions, as we are trying to
  use these distributions for Bayesian inference.  There is no general
  way to check if a posterior distribution is improper.  But if all
  the priors are proper, the posterior will be proper also.
\item
  As noted earlier, each statement in a Stan model is directly translated into the \Cpp code for computing the log posterior.  Thus, for example, the following pair of statements is legal in a Stan model:
\begin{quote}
\begin{Verbatim}[fontsize=\small]
y ~ normal(0,1);
y ~ normal(2,3);
\end{Verbatim}
\end{quote}
%
The second line here does \emph{not} simply overwrite the first;
rather, \emph{both} statements contribute to the density function that
is evaluated.  The above two lines have the effect of including the
product, $\distro{Norm}(y|0,1) \times \distro{Norm}(y|2,3)$, into the
density function.
\\[6pt] 
For a perhaps more confusing example, consider the following two lines in a Stan model:
\begin{quote}
\begin{Verbatim}[fontsize=\small]
x ~ normal(0.8*y, sigma);
y ~ normal(0.8*x, sigma);
\end{Verbatim}
\end{quote}
%
At first, this might look like a joint normal distribution with a
correlation of 0.8.  But it is not.  The above are \emph{not}
interpreted as conditional entities; rather, they are factors in the
joint density.  Multiplying them gives, $\distro{Norm}(x|0.8y,\sigma)
\times \distro{Norm}(y|0.8x,\sigma)$, which is what it is (you can
work out the algebra) but it is not the joint distribution where the
conditionals have regressions with slope 0.8.
%
\item With censoring and truncation, Stan uses the censored-data or
  truncated-data likelihood---this is not always done in \BUGS.  All
  of the approaches to censoring and truncation discussed in
  \citep{GelmanEtAl:2013} and \citep{GelmanHill:2007} may
  be implemented in Stan directly as written.
%
\item Stan, like \BUGS, can benefit from human intervention in the
  form of reparameterization.  More on this topic to come.
  % For example, with the 8 schools: . . .
\end{itemize}

\section{Some Differences when Running from R}

\begin{itemize}

\item Stan can be set up from within R using two lines of code.
  Follow the instructions for running Stan from R on
  \url{http://mc-stan.org/}.  You don't need to separately download
  Stan and RStan.  Installing RStan will automatically set up Stan.
  When RStan moves to CRAN, it will get even easier.
\item In practice we typically run the same Stan model repeatedly.  If
  you pass RStan the result of a previously fitted model the model will 
  not need be recompiled. An example is given on the running
  Stan from R pages available from \code{http://mc-stan.org/}.
\item When you run Stan, it saves various conditions including
  starting values, some control variables for the tuning and running
  of the no-U-turn sampler, and the initial random seed. You can
  specify these values in the Stan call and thus achieve exact
  replication if desired.  (This can be useful for debugging.)
\item When running \BUGS from R, you need to send exactly the data
  that the model needs.  When running RStan, you can include extra
  data, which can be helpful when playing around with models.  For
  example, if you remove a variable \code{x} from the model, you can keep
  it in the data sent from R, thus allowing you to quickly alter the
  Stan model without having to also change the calling information in
  your R script.
\item As in R2WinBUGS and R2jags, after running the Stan model, you
  can quickly summarize using \code{plot()} and \code{print()}.  You
  can access the simulations themselves using various extractor
  functions, as described in the RStan documentation.  
\item Various information about the sampler, such as number of
  leapfrog steps, log probability, and step size, is available through
  extractor functions.   These can be useful for understanding what is
  going wrong when the algorithm is slow to converge.
\end{itemize}

\section{The Stan Community}

\begin{itemize}
\item Stan, like WinBUGS, OpenBUGS, and JAGS, has an active community,
  which you can access via the user's mailing list and the developer's
  mailing list; see \code{http://mc-stan.org/} for information on
  subscribing and posting and to look at archives.
\end{itemize}


\chapter{Stan Program Style Guide}

\noindent
This appendix describes the preferred style for laying out Stan
models. These are not rules of the language, but simply
recommendations for laying out programs in a text editor.  Although
these recommendations may seem arbitrary, they are similar to those of
many teams for many programming languages.  Like rules for typesetting
text, the goal is to achieve readability without wasting white space
either vertically or horizontally.

\section{Choose a Consistent Style}

The most important point of style is consistency.  Consistent coding
style makes it easier to read not only a single program, but multiple
programs.  So when departing from this style guide, the number one
recommendation is to do so consistently.

\section{Line Length}

Line lengths should not exceed 80 characters.%
%
\footnote{Even 80 characters may be too many for rendering in print;
  for instance, in this manual, the number of code characters that fit
  on a line is about 65.}
%
This is a typical recommendation for many programming language style
guides because it makes it easier to lay out text edit windows side by
side and to view the code on the web without wrapping, easier to view
diffs from version control, etc.  About the only thing that is
sacrificed is laying out expressions on a single line.

\section{File Extensions}

The recommended file extension for Stan model files is \code{.stan}.  
For Stan data dump files, the recommended extension is \code{.R}, or
more informatively, \code{.data.R}.

\section{Variable Naming}

The recommended variable naming is to follow C/\Cpp naming
conventions, in which variables are lowercase, with the underscore
character (\Verb|_|) used as a separator.  Thus it is preferred to use
\Verb|sigma_y|, rather than the run together \Verb|sigmay|, camel-case
\Verb|sigmaY|, or capitalized camel-case \Verb|SigmaY|.  Even matrix
variables should be lowercased.

The exception to the lowercasing recommendation, which also follows
the C/\Cpp conventions, is for size constants, for which the
recommended form is a single uppercase letter.  The reason for this is
that it allows the loop variables to match.  So loops over the indices of
an $M \times N$ matrix $a$ would look as follows.
%
\begin{quote}
\begin{Verbatim}[fontsize=\small]
for (m in 1:M)
  for (n in 1:N)
     a[m,n] = ...
\end{Verbatim}
\end{quote}


\section{Local Variable Scope}

Declaring local variables in the block in which they are used aids in
understanding programs because it cuts down on the amount of text
scanning or memory required to reunite the declaration and definition.

The following Stan program corresponds to a direct translation of a
BUGS model, which uses a different element of \code{mu} in each
iteration.
%
\begin{quote}
\begin{Verbatim}[fontsize=\small]
model {
  real mu[N];
  for (n in 1:N) {
    mu[n] <- alpha * x[n] + beta;
    y[n] ~ normal(mu[n],sigma);
  }
}
\end{Verbatim}
\end{quote}
%
Because variables can be reused in Stan and because they should be
declared locally for clarity, this model should be recoded as follows.
%
\begin{quote}
\begin{Verbatim} 
model {
  for (n in 1:N) {
    real mu;
    mu <- alpha * x[n] + beta;
    y[n] ~ normal(mu,sigma);
  }
}
\end{Verbatim}
\end{quote}
% 
The local variable can be eliminated altogether, as follows.
%
\begin{quote}
\begin{Verbatim}[fontsize=\small]
model {
  for (n in 1:N)
    y[n] ~ normal(alpha * x[n] + beta, sigma);
}
\end{Verbatim}
\end{quote}
%
There is unlikely to be any measurable efficiency difference
between the last two implementations, but both should be a bit
more efficient than the BUGS translation.

\subsubsection{Scope of Compound Structures with Componentwise Assignment}

In the case of local variables for compound structures, such as
arrays, vectors, or matrices, if they are built up component by
component rather than in large chunks, it can be more efficient to
declare a local variable for the structure outside of the block
in which it is used.  This allows it to be allocated once and then
reused.
%
\begin{quote}
\begin{Verbatim}[fontsize=\small]
model {
  vector[K] mu;
  for (n in 1:N) {
    for (k in 1:K) 
      mu[k] <- ...;
    y[n] ~ multi_normal(mu,Sigma);
}
\end{Verbatim}
\end{quote}
%
In this case, the vector \code{mu} will be allocated
outside of both loops, and used a total of \code{N} times.

\section{Parentheses and Brackets}

\subsection{Optional Parentheses for Single-Statement Blocks}

Single-statement blocks can be rendered in one of two ways.  The fully
explicit bracketed way is as follows.
%
\begin{quote}
\begin{Verbatim}[fontsize=\small]
for (n in 1:N) {
  y[n] ~ normal(mu,1);
}
\end{Verbatim}
\end{quote}
%
The following statement without brackets has the same effect.
%
\begin{quote}
\begin{Verbatim}  
for (n in 1:N)
  y[n] ~ normal(mu,1);
\end{Verbatim}
\end{quote}
%  
Single-statement blocks can also be written on a single line, as
in the following example.
%
\begin{quote}
\begin{Verbatim} 
for (n in 1:N) y[n] ~ normal(mu,1);
\end{Verbatim}
\end{quote}
%
These can be much harder to read than the first example. Only use this
style if the statement is very simple, as in this example.  Unless
there are many similar cases, it's almost always clearer to put
each sampling statement on its own line.

Conditional and looping statements may also be written without brackets.

The use of for loops without brackets can be dangerous.  For instance,
consider this program.
%
\begin{quote}
\begin{Verbatim}  
for (n in 1:N)
  z[n] ~ normal(nu,1);
  y[n] ~ normal(mu,1);
\end{Verbatim}
\end{quote}
%
Because Stan ignores whitespace and the parser completes a statement
as eagerly as possible (just as in C++), the previous program is
equivalent to the following program.
%
\begin{quote}
\begin{Verbatim}  
for (n in 1:N) {
  z[n] ~ normal(nu,1);
}
y[n] ~ normal(mu,1);
\end{Verbatim}
\end{quote}
%


\subsection{Parentheses in Nested Operator Expressions}

The preferred style for operators minimizes parentheses.  This reduces
clutter in code that can actually make it harder to read expressions.
For example, the expression \code{a~+~b~*~c} is preferred to the
equivalent \code{a~+~(b~*~c)} or \code{(a~+~(b~*~c))}.  The operator
precedences and associativities are given in
\reffigure{operator-precedence}.

Similarly, comparison operators can usually be written with minimal
bracketing, with the form \code{y[n] > 0 || x[n] != 0} preferred to
the bracketed form \code{(y[n] > 0) || (x[n] != 0)}.  

\subsection{No Open Brackets on Own Line}

Vertical space is valuable as it controls how much of a program you
can see.  The preferred Stan style is as shown in the previous
section, not as follows.
%
\begin{quote}
\begin{Verbatim}[fontsize=\small]
for (n in 1:N) 
{
  y[n] ~ normal(mu,1);
}
\end{Verbatim}
\end{quote}
%
This also goes for parameters blocks, transformed data blocks, 
which should look as follows.
%
\begin{quote}
\begin{Verbatim}[fontsize=\small]
transformed parameters {
  real sigma;
  ...
}
\end{Verbatim}
\end{quote}
%


\section{Conditionals}

Stan supports the full \Cpp-style conditional syntax,
allowing real or integer values to act as conditions, as follows.
%
\begin{quote}
\begin{Verbatim}[fontsize=\small]
real x;
...
if (x) {
   // executes if x not equal to 0
   ...
}
\end{Verbatim}
\end{quote}
%

\subsection{Explicit Comparisons of Non-Boolean Conditions}

The preferred form is to write the condition out explicitly for
integer or real values that are not produced as the result of a
comparison or boolean operation, as follows.
%
\begin{quote}
\begin{Verbatim}[fontsize=\small]
if (x != 0) ...
\end{Verbatim}
\end{quote}

% \subsection{Functional \code{ifelse} versus Conditionals}
% don't actually want this until we get proper short-circuiting conditionals!

% If possible, the functional form \code{ifelse} is preferred to full
% conditionals.  For example, the following block
% %
% \begin{quote}
% \begin{Verbatim}
% if (cond)
%   x <- foo(y);
% else 
%   x <- bar(z);
% \end{Verbatim}
% \end{quote}
% %
% should be recoded as follows.
% %
% \begin{quote}
% \begin{Verbatim}
% x <- ifelse(foo(y), bar(z));
% \end{Verbatim}
% \end{quote}

\section{Functions}

Functions are laid out the same way as in languages such as Java and
\Cpp.  For example,
%
\begin{quote}
\begin{Verbatim}
real foo(real x, real y) {
  return sqrt(x * log(y));
}
\end{Verbatim}
\end{quote}
%
The return type is flush left, the parentheses for the arguments are
adjacent to the arguments and function name, and there is a space
after the comma for arguments after the first.  The open curly brace
for the body is on the same line as the function name, following the
layout of loops and conditionals.  The body itself is indented; here
we use two spaces.  The close curly brace appears on its own line.
%
If function names or argument lists are long, they can be
written as
%
\begin{quote}
\begin{Verbatim}
matrix
function_to_do_some_hairy_algebra(matrix thingamabob,
                                  vector doohickey2) {
  ...body...
}
\end{Verbatim}
\end{quote}
%
The function starts a new line, under the type.  The arguments are
aligned under each other.

Function documentation should follow the Javadoc and Doxygen styles.
Here's an example repeated from \refsection{documenting-functions}.
%
\begin{quote}
\begin{Verbatim}
/**
 * Return a data matrix of specified size with rows 
 * corresponding to items and the first column filled 
 * with the value 1 to represent the intercept and the 
 * remaining columns randomly filled with unit-normal draws.
 *
 * @param N Number of rows correspond to data items
 * @param K Number of predictors, counting the intercept, per
 *          item.
 * @return Simulated predictor matrix.
 */
matrix predictors_rng(int N, int K) {  
  ...
\end{Verbatim}
\end{quote}
%
The open comment is \code{/**}, asterisks are aligned below the first
asterisk of the open comment, and the end comment \code{*/} is also
aligned on the asterisk.  The tags \code{@param} and \code{@return}
are used to label function arguments (i.e., parameters) and return
values.  

\section{White Space}

Stan allows spaces between elements of a program.  The white space
characters allowed in Stan programs include the space (ASCII
\code{0x20}), line feed (ASCII \code{0x0A}), carriage return
(\code{0x0D}), and tab (\code{0x09}).  Stan treats all whitespace
characters interchangeably, with any sequence of whitespace characters
being syntactically equivalent to a single space character.
Nevertheless, effective use of whitespace is the key to good program
layout.


\subsection{Line Breaks Between Statements and Declarations}

It is dispreferred to have multiple statements or declarations on the
same line, as in the following example.
%
\begin{quote}
\begin{Verbatim}[fontsize=\small]
transformed parameters {
  real mu_centered;  real sigma;
  mu <- (mu_raw - mean_mu_raw);    sigma <- pow(tau,-2);
}
\end{Verbatim}
\end{quote}
%
These should be broken into four separate lines.

\subsection{No Tabs}

Stan programs should not contain tab characters.  They are legal and
may be used anywhere other whitespace occurs.  Using tabs to layout a
program is highly unportable because the number of spaces
represented by a single tab character varies depending on which
program is doing the rendering and how it is configured.  

\subsection{Two-Character Indents}

Stan has standardized on two space characters of indentation, which is
the standard convention for C/C++ code.  Another sensible choice is
four spaces, which is the convention for Java and Python.  Just be
consistent.  

\subsection{Space Between \code{if} and Condition}

Use a space after \code{if}s.  For instance, use \code{if (x < y) ...}, not
\code{if(x < y) ...}.

\subsection{No Space For Function Calls}

There is no space between a function name and the function it applies
to.  For instance, use \code{normal(0,1)}, not \code{normal (0,1)}.

\subsection{Spaces Around Operators}

There should be spaces around binary operators.  For instance, use
\code{y[1]~<-~x}, not \code{y[1]<-x}, use \code{(x~+~y)~*~z} not
\code{(x+y)*z}.

\subsection{Breaking Expressions across Lines}

Sometimes expressions are too long to fit on a single line.  In that
case, the recommended form is to break \emph{before} an operator,%
%
\footnote{This is the usual convention in both typesetting and other
  programming languages. Neither R nor BUGS allows breaks before an
  operator because they allow newlines to signal the end of an
  expression or statement.}
%
aligning the operator to indicate scoping.  For example, use the
following form (though not the content; inverting matrices is almost
always a bad idea).
%
\begin{quote}
\begin{Verbatim}[fontsize=\small]
increment_log_prob((y - mu)' * inv(Sigma) * (y - mu));
\end{Verbatim}
\end{quote}
%
Here, the multiplication operator (\code{*}) is aligned to clearly
signal the multiplicands in the product.  

For function arguments, break after a comma and line the next
argument up underneath as follows.
%
\begin{quote}
\begin{Verbatim}[fontsize=\small]
y[n] ~ normal(alpha + beta * x + gamma * y,
              pow(tau,-0.5));
\end{Verbatim}
\end{quote}
%

\subsection{Optional Spaces after Commas}

Optionally use spaces after commas in function arguments for clarity.
For example, \code{normal(alpha * x[n] + beta,sigma)} can also be
written as \code{normal(alpha~*~x[n]~+~beta,~sigma)}.



\subsection{Unix Newlines}

Wherever possible, Stan programs should use a single line feed 
character to separate lines.  All of the Stan developers (so far, at 
least) work on Unix-like operating systems and using a standard 
newline makes the programs easier for us to read and share.  

\subsubsection{Platform Specificity of Newlines}

Newlines are signaled in Unix-like operating systems such as Linux and
Mac OS X with a single line-feed (LF) character (ASCII code point
\code{0x0A}).  Newlines are signaled in Windows using two characters,
a carriage return (CR) character (ASCII code point \code{0x0D})
followed by a line-feed (LF) character.


\chapter{Mathematical Functions}\label{math-functions.appendix}

\section{acos}\label{acos-appendix.section}
$\arccos(x)$ is the principal arc (inverse) cosine (in radians) function.
%
\[
\frac{\partial \, \arccos(x)}{\partial x} = -\frac{1}{\sqrt{1-x^2}}
\]

<<<<<<< HEAD
\section{erfc}\label{erfc-appendix.section}
$\erfc(x)$ is the complementary error function (also known as the Gauss complementary error function).
%
\[
\erfc(x)=\frac{2}{\sqrt{\pi}}\int_x^\infty e^{-t^2}dt
\]
%
\[
\frac{\partial \, \erfc(x)}{\partial x} = -\frac{2}{\sqrt{\pi}} e^{-x^2}
=======

\section{bessel\_first\_kind}\label{bessel-first-kind-appendix.section}
$J_v(x)$ is the bessel function of the first kind of order $v$.
%
\[
J_v(x)=\left(\frac{1}{2}x\right)^v
	\sum_{k=0}^\infty \frac{\left(-\frac{1}{4}x^2\right)^k}{k!\, \Gamma(v+k+1)}
\]
%
\[
\frac{\partial \, J_v(x)}{\partial x} = \frac{v}{x}J_v(x)-J_{v+1}(x)
\]

\section{bessel\_second\_kind}\label{bessel-second-kind-appendix.section}
$Y_v(x)$ is the bessel function of the second kind of order $v$ for positive $x$.
%
\[
Y_v(x)=\frac{J_v(x)\cos(v\pi)-J_{-v}(x)}{\sin(v\pi)}
\]
%
\[
\frac{\partial \, Y_v(x)}{\partial x} = \frac{v}{x}Y_v(x)-Y_{v+1}(x)
\]

\section{erf}\label{erf-appendix.section}
$\erf(x)$ is the error function (also known as the Gauss error function).
%
\[
\erf(x)=\frac{2}{\sqrt{\pi}}\int_0^x e^{-t^2}dt
\]
%
\[
\frac{\partial \, \erf(x)}{\partial x} = \frac{2}{\sqrt{\pi}} e^{-x^2}
>>>>>>> bd8de4fb
\]

\section{Phi}\label{Phi-appendix.section}
$\Phi(x)$ is the unit normal cumulative distribution function.
%
\[
\Phi(x) = \frac{1}{\sqrt{2\pi}} \int_{0}^{x} e^{-t^2/2} dt
\]
%
\[
\frac{\partial \, \Phi(x)}{\partial x} = \frac{e^{-x^2/2}}{\sqrt{2\pi}}
\]

\section{Phi\_approx}\label{Phi-approx-appendix.section}
$\Phi_{\mbox{\footnotesize approx}}(x)$ is the fast approximation of the 
unit normal cumulative distribution function.
%
\[
\Phi_{\mbox{\footnotesize approx}}(x) = \mbox{logit}^{-1}(0.07056 \,
x^3 + 1.5976 \, x)
\]
%
\[
\frac{\partial \, \Phi_{\mbox{\footnotesize approx}}(x)}{\partial x}
	= -\Phi_{\mbox{\footnotesize approx}}^2(x)
		e^{-0.07056x^3 - 1.5976x}(-0.21168x^2-1.5976)
\]
<|MERGE_RESOLUTION|>--- conflicted
+++ resolved
@@ -1079,7 +1079,40 @@
 \frac{\partial \, \arccos(x)}{\partial x} = -\frac{1}{\sqrt{1-x^2}}
 \]
 
-<<<<<<< HEAD
+\section{bessel\_first\_kind}\label{bessel-first-kind-appendix.section}
+$J_v(x)$ is the bessel function of the first kind of order $v$.
+%
+\[
+J_v(x)=\left(\frac{1}{2}x\right)^v
+	\sum_{k=0}^\infty \frac{\left(-\frac{1}{4}x^2\right)^k}{k!\, \Gamma(v+k+1)}
+\]
+%
+\[
+\frac{\partial \, J_v(x)}{\partial x} = \frac{v}{x}J_v(x)-J_{v+1}(x)
+\]
+
+\section{bessel\_second\_kind}\label{bessel-second-kind-appendix.section}
+$Y_v(x)$ is the bessel function of the second kind of order $v$ for positive $x$.
+%
+\[
+Y_v(x)=\frac{J_v(x)\cos(v\pi)-J_{-v}(x)}{\sin(v\pi)}
+\]
+%
+\[
+\frac{\partial \, Y_v(x)}{\partial x} = \frac{v}{x}Y_v(x)-Y_{v+1}(x)
+\]
+
+\section{erf}\label{erf-appendix.section}
+$\erf(x)$ is the error function (also known as the Gauss error function).
+%
+\[
+\erf(x)=\frac{2}{\sqrt{\pi}}\int_0^x e^{-t^2}dt
+\]
+%
+\[
+\frac{\partial \, \erf(x)}{\partial x} = \frac{2}{\sqrt{\pi}} e^{-x^2}
+\]
+
 \section{erfc}\label{erfc-appendix.section}
 $\erfc(x)$ is the complementary error function (also known as the Gauss complementary error function).
 %
@@ -1089,41 +1122,6 @@
 %
 \[
 \frac{\partial \, \erfc(x)}{\partial x} = -\frac{2}{\sqrt{\pi}} e^{-x^2}
-=======
-
-\section{bessel\_first\_kind}\label{bessel-first-kind-appendix.section}
-$J_v(x)$ is the bessel function of the first kind of order $v$.
-%
-\[
-J_v(x)=\left(\frac{1}{2}x\right)^v
-	\sum_{k=0}^\infty \frac{\left(-\frac{1}{4}x^2\right)^k}{k!\, \Gamma(v+k+1)}
-\]
-%
-\[
-\frac{\partial \, J_v(x)}{\partial x} = \frac{v}{x}J_v(x)-J_{v+1}(x)
-\]
-
-\section{bessel\_second\_kind}\label{bessel-second-kind-appendix.section}
-$Y_v(x)$ is the bessel function of the second kind of order $v$ for positive $x$.
-%
-\[
-Y_v(x)=\frac{J_v(x)\cos(v\pi)-J_{-v}(x)}{\sin(v\pi)}
-\]
-%
-\[
-\frac{\partial \, Y_v(x)}{\partial x} = \frac{v}{x}Y_v(x)-Y_{v+1}(x)
-\]
-
-\section{erf}\label{erf-appendix.section}
-$\erf(x)$ is the error function (also known as the Gauss error function).
-%
-\[
-\erf(x)=\frac{2}{\sqrt{\pi}}\int_0^x e^{-t^2}dt
-\]
-%
-\[
-\frac{\partial \, \erf(x)}{\partial x} = \frac{2}{\sqrt{\pi}} e^{-x^2}
->>>>>>> bd8de4fb
 \]
 
 \section{Phi}\label{Phi-appendix.section}
